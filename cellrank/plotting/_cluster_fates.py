# -*- coding: utf-8 -*-
from collections import OrderedDict as odict
from math import ceil
from pathlib import Path
from types import MappingProxyType
from typing import Optional, Sequence, Tuple, List, Mapping, Any, Union

import matplotlib as mpl
import matplotlib.cm as cm
import matplotlib.colors
import matplotlib.pyplot as plt
import numpy as np
import pandas as pd
import scanpy as sc
import scvelo as scv

from anndata import AnnData
from scanpy import logging as logg

from cellrank.tools._exact_mc_test import _cramers_v, _counts
from cellrank.tools._constants import LinKey
from cellrank.plotting._utils import _position_legend
from cellrank.tools._utils import save_fig
from cellrank.utils._utils import _make_unique
from cellrank.tools._lineage import Lineage

_cluster_fates_modes = ("bar", "paga", "paga_pie", "violin")


def cluster_fates(
    adata: AnnData,
    cluster_key: Optional[str] = "louvain",
    clusters: Optional[Union[str, Sequence[str]]] = None,
    lineages: Optional[Union[str, Sequence[str]]] = None,
    mode: str = "bar",
    final: bool = True,
    basis: Optional[str] = None,
    show_cbar: bool = True,
    ncols: Optional[int] = None,
    sharey: bool = False,
    save: Optional[Union[str, Path]] = None,
    legend_kwargs: Mapping[str, Any] = MappingProxyType({"loc": "best"}),
    figsize: Optional[Tuple[float, float]] = None,
    dpi: Optional[int] = None,
    **kwargs,
) -> None:
    """
    Produces plots that aggregate lineage probabilities to a cluster level.

    This can be used to investigate how likely a certain cluster is to go to the final cells, or in turn to have
    descended from the root cells. For mode `'paga'` and `'paga_pie'`, we use *PAGA*, see [Wolf19]_.

    .. image:: https://raw.githubusercontent.com/theislab/cellrank/master/resources/images/cluster_fates.png
       :width: 400px
       :align: center

    Params
    ------
    adata : :class:`anndata.AnnData`
        Annotated data object.
    cluster_key
        Key in :paramref:`adata` `.obs` containing the clusters.
    clusters
        Clusters to visualize.
        If `None`, all clusters will be plotted.
    lineages
        Lineages for which to visualize absorption probabilities.
        If `None`, use all available lineages.
    mode
        Type of plot to show.

        - If `'bar'`, plot barplots for specified :paramref:`clusters` and :paramref:`endpoints`.
        - If `'paga'`, plot `N` :func:`scanpy.pl.paga` plots, one for each endpoint in :paramref:`endpoints`.
        - If `'paga_pie'`, visualize absorption probabilities as a pie chart for each cluster
          for the given :paramref:`endpoints`.
        - If `'violin'`, group the data by lineages and plot the fate distribution per cluster.

        Best for looking at the distribution of fates within one cluster.
    dpi
        Dots per inch.
    final
        Whether to consider cells going to final states or vice versa.
    basis
        Basis for scatterplot to use when :paramref:`mode` `='paga_pie'`. If `None`, don't show the scatterplot.
    show_cbar
        Whether to show colorbar when :paramref:`mode` is `'paga_pie'`.
    ncols
        Number of columns when :paramref:`mode` is `'bar'` or `'paga'`.
    sharey
        Whether to share y-axis when :paramref:`mode` is `'bar'`.
    figsize
        Size of the figure.
    save
        Filename where to save the plots.
        If `None`, just shows the plot.
    legend_kwargs
        Keyword arguments for :func:`matplotlib.axes.Axes.legend`, such as `'loc'` for legend position.
    figsize
        Size of the figure. If `None`, it will be set automatically.
    dpi
        Dots per inch.
    kwargs
        Keyword arguments for :func:`scvelo.pl.paga`, :func:`scanpy.pl.violin` or :func:`matplotlib.pyplot.bar`,
        depending on :paramref:`mode`.

    Returns
    -------
    None
        Nothing, just plots the fates for specified :paramref:`clusters` and :paramref:`lineages`.
        Optionally saves the figure based on :paramref:`save`.
    """

    def plot_bar():
        cols = 4 if ncols is None else ncols
        n_rows = ceil(len(clusters) / cols)
        fig = plt.figure(
            None, (3.5 * cols, 5 * n_rows) if figsize is None else figsize, dpi=dpi
        )
        fig.tight_layout()

        gs = plt.GridSpec(n_rows, cols, figure=fig, wspace=0.7, hspace=0.9)

        ax = None
        colors = list(adata.obsm[lk][:, lin_names].colors)

        for g, k in zip(gs, d.keys()):
            current_ax = fig.add_subplot(g, sharey=ax)
            current_ax.bar(
                x=np.arange(len(lin_names)),
                height=d[k][0],
                color=colors,
                yerr=d[k][1],
                ecolor="black",
                capsize=10,
                **kwargs,
            )
            if sharey:
                ax = current_ax

            current_ax.set_xticks(np.arange(len(lin_names)))
            current_ax.set_xticklabels(lin_names, rotation="vertical")
            if not is_all:
                current_ax.set_xlabel(points)
            current_ax.set_ylabel("Absorption Probability")
            current_ax.set_title(k)

        return fig

    def plot_paga():
        kwargs["save"] = None
        kwargs["show"] = False
        if "cmap" not in kwargs:
            kwargs["cmap"] = cm.viridis

        cols = len(lin_names) if ncols is None else ncols
        nrows = ceil(len(lin_names) / cols)
        fig, axes = plt.subplots(
            nrows,
            cols,
            figsize=(6 * cols, 4 * nrows) if figsize is None else figsize,
            constrained_layout=True,
            dpi=dpi,
        )

        i = 0
        axes = [axes] if not isinstance(axes, np.ndarray) else np.ravel(axes)
        vmin, vmax = np.inf, -np.inf

        for i, (ax, lineage_name) in enumerate(zip(axes, lin_names)):
            colors = [v[0][i] for v in d.values()]
            vmin, vmax = np.nanmin(colors + [vmin]), np.nanmax(colors + [vmax])
            kwargs["ax"] = ax
            kwargs["colors"] = tuple(colors)
            kwargs["title"] = f"{dir_prefix} {lineage_name}"

            sc.pl.paga(adata, **kwargs)

        if show_cbar:
            norm = matplotlib.colors.Normalize(vmin=vmin, vmax=vmax)
            cax, _ = mpl.colorbar.make_axes(ax, aspect=100)  # new matplotlib feature
            _ = mpl.colorbar.ColorbarBase(
                cax, norm=norm, cmap=kwargs["cmap"], label="Absorption Probability"
            )

        for ax in axes[i + 1 :]:
            ax.remove()

        return fig

    def plot_paga_pie():
        colors = list(adata.obsm[lk][:, lin_names].colors)
        colors = {i: odict(zip(colors, mean)) for i, (mean, _) in enumerate(d.values())}

        fig, ax = plt.subplots(figsize=figsize, dpi=dpi)

        kwargs["ax"] = ax
        kwargs["show"] = False
        kwargs["colorbar"] = False  # has to be disabled

        kwargs["node_colors"] = colors
        kwargs.pop("save", None)  # we will handle saving

        kwargs["transitions"] = kwargs.get("transitions", None)
        kwargs["legend_loc"] = kwargs.get("legend_loc", None) or "on data"

        if basis is not None:
            kwargs["basis"] = basis
            kwargs["scatter_flag"] = True
            kwargs["color"] = cluster_key

        scv.pl.paga(adata, **kwargs)

        if basis is not None and kwargs["legend_loc"] not in ("none", "on data"):
            first_legend = _position_legend(
                ax,
                legend_loc=kwargs["legend_loc"],
                **{k: v for k, v in legend_kwargs.items() if k != "loc"},
                title=cluster_key,
            )
            fig.add_artist(first_legend)

        if legend_kwargs.get("loc", None) is not None:
            # we need to use these, because scvelo can have its own handles and
            # they would be plotted here
            handles = []
            for lineage_name, color in zip(lin_names, colors[0].keys()):
                handles += [ax.scatter([], [], label=lineage_name, c=color)]
            if len(colors[0].keys()) != len(adata.obsm[lk].names):
                handles += [ax.scatter([], [], label="Rest", c="grey")]

            ax.legend(**legend_kwargs, handles=handles, title=points)

        return fig

    def plot_violin():
        kwargs["show"] = False
        kwargs.pop("ax", None)
        kwargs.pop("keys", None)
        kwargs.pop("save", None)  # we will handle saving
        kwargs["groupby"] = cluster_key
        if kwargs.get("rotation", None) is None:
            kwargs["rotation"] = 90

        data = adata.obsm[lk]
        to_clean = []

        for i, name in enumerate(lin_names):
            # TODO: once ylabel is implemented, the prefix isn't necessary
            key = f"{dir_prefix} {name}"
            if key not in adata.obs_keys():
                to_clean.append(key)
                adata.obs[key] = np.array(
                    data[:, name]
                )  # TODO: better approach - dummy adata

        cols = len(lin_names) if ncols is None else ncols
        nrows = ceil(len(lin_names) / cols)
        fig, axes = plt.subplots(
            nrows,
            cols,
            figsize=(6 * cols, 4 * nrows) if figsize is None else figsize,
            dpi=dpi,
        )
        if not isinstance(axes, np.ndarray):
            axes = [axes]
        axes = np.ravel(axes)

        i = 0
        for i, (name, ax) in enumerate(zip(lin_names, axes)):
            key = f"{dir_prefix} {name}"
            ax.set_title(key)
            sc.pl.violin(adata, keys=key, ax=ax, **kwargs)
        for ax in axes[i + 1 :]:
            ax.remove()
        for name in to_clean:
            del adata.obs[name]

        return fig

    def plot_violin_no_cluster_key():
        kwargs["show"] = False
        kwargs.pop("ax", None)
        kwargs.pop("keys", None)  # don't care
        kwargs.pop("save", None)
        kwargs["groupby"] = points
        kwargs["xlabel"] = None

        data = np.ravel(np.array(adata.obsm[lk]).T)[..., np.newaxis]
        dadata = AnnData(np.zeros_like(data))
        dadata.obs["Absorption Probability"] = data
        dadata.obs[points] = (
            pd.Series(
                np.ravel(
                    [[f"{dir_prefix} {n}"] * adata.n_obs for n in adata.obsm[lk].names]
                )
            )
            .astype("category")
            .values
        )
        dadata.uns[f"{points}_colors"] = adata.obsm[lk].colors

        fig, ax = plt.subplots(
            figsize=figsize if figsize is not None else (8, 6), dpi=dpi
        )
        ax.set_title(points)
        sc.pl.violin(dadata, keys=["Absorption Probability"], ax=ax, **kwargs)

        return fig

    if mode not in _cluster_fates_modes:
        raise ValueError(
            f"Invalid mode: `{mode!r}`. Valid options are: `{_cluster_fates_modes}`."
        )
    if cluster_key is not None:
        if cluster_key not in adata.obs:
            raise KeyError(f"Key `{cluster_key!r}` not found in `adata.obs`.")
    elif mode not in ("bar", "violin"):
        raise ValueError(
            f"Not specifying cluster key is only available for modes `'bar'` and `'violin'`, found `mode={mode!r}`."
        )

    lk = str(LinKey.FORWARD if final else LinKey.BACKWARD)
    points = "To Final Cells" if final else "From Root Cells"
    dir_prefix = "To" if final else "From"

    if cluster_key is not None:
        is_all = False
        if clusters is not None:
            if isinstance(clusters, str):
                clusters = [clusters]
            clusters = _make_unique(clusters)
            if mode in ("paga", "paga_pie"):
                logg.debug(
                    f"DEBUG: Setting `clusters` to all available ones because of `mode={mode!r}`"
                )
                clusters = list(adata.obs[cluster_key].cat.categories)
            else:
                for cname in clusters:
                    if cname not in adata.obs[cluster_key].cat.categories:
                        raise KeyError(
                            f"Cluster `{cname!r}` not found in `adata.obs[{cluster_key!r}]`"
                        )
        else:
            clusters = list(adata.obs[cluster_key].cat.categories)
    else:
        is_all = True
        clusters = [points]

<<<<<<< HEAD
    lk = str(LinKey.FORWARD if final else LinKey.BACKWARD)
    points = "final groups" if final else "root groups"
=======
>>>>>>> 5ce82348
    if lk not in adata.obsm:
        raise KeyError(f"Lineage key `{lk!r}` not found in `adata.obsm`.")

    if lineages is not None:
        if isinstance(lineages, str):
            lineages = [lineages]
        lineages = _make_unique(lineages)
        for ep in lineages:
            if ep not in adata.obsm[lk].names:
                raise ValueError(
                    f"Endpoint `{ep!r}` not found in `adata.obsm[{lk!r}].names`."
                )
        lin_names = list(lineages)
    else:
        # must be list for sc.pl.violin, else cats str
        lin_names = list(adata.obsm[lk].names)

    if mode == "violin" and not is_all:
        # TODO: temporary fix, until subclassing is made ready
        names, colors = adata.obsm[lk].names, adata.obsm[lk].colors
        adata = adata[np.isin(adata.obs[cluster_key], clusters)].copy()
        adata.obsm[lk] = Lineage(adata.obsm[lk], names=names, colors=colors)

    d = odict()
    for name in clusters:
        mask = (
            np.ones((adata.n_obs,), dtype=np.bool)
            if is_all
            else (adata.obs[cluster_key] == name).values
        )
        mask = list(np.array(mask, dtype=np.bool))
        data = adata.obsm[lk][mask, lin_names].X
        mean = np.nanmean(data, axis=0)
        std = np.nanstd(data, axis=0) / np.sqrt(data.shape[0])
        d[name] = [mean, std]

    logg.debug(f"DEBUG: Using mode: `{mode!r}`")
    if mode == "bar":
        fig = plot_bar()
    elif mode == "paga":
        if "paga" not in adata.uns:
            raise KeyError("Compute PAGA first as `scanpy.tl.paga()`.")
        fig = plot_paga()
    elif mode == "paga_pie":
        if "paga" not in adata.uns:
            raise KeyError("Compute PAGA first as `scanpy.tl.paga()`.")
        fig = plot_paga_pie()
    elif mode == "violin":
        fig = plot_violin_no_cluster_key() if cluster_key is None else plot_violin()
    else:
        raise ValueError(
            f"Invalid mode `{mode!r}`. Valid options are: `{_cluster_fates_modes}`."
        )

    if save is not None:
        save_fig(fig, save)

    fig.show()


def similarity_plot(
    adata: AnnData,
    cluster_key: str,
    clusters: Optional[List[str]] = None,
    n_samples: int = 1000,
    cmap: mpl.colors.ListedColormap = cm.viridis,
    fontsize: float = 14,
    rotation: float = 45,
    figsize: Tuple[float, float] = (12, 10),
    dpi: Optional[int] = None,
    final: bool = True,
    save: Optional[Union[str, Path]] = None,
) -> None:
    """
    Compare clusters with respect to their absorption probabilities in a heatmap.

    For each cluster, we compute how likely an 'average cell' is to go to the final cells or to come from the root cells.
    We then compare these averaged probabilities using Cramér's V statistic, see
    `here <https://en.wikipedia.org/wiki/Cram%C3%A9r%27s_V>`_. The similarity is defined as :math:`1 - Cramér's V`.

    .. image:: https://raw.githubusercontent.com/theislab/cellrank/master/resources/images/similarity_plot.png
       :width: 400px
       :align: center

    Params
    ------
    adata: :class:`anndata.AnnData`
        Annotated data object.
    cluster_key
        Key in :paramref:`adata` `.obs` corresponding the the clustering.
    clusters
        Clusters in :paramref:`adata` `.obs` to consider.
        If `None`, all cluster will be considered.
    n_samples
        Number of samples per cluster.
    cmap
        Colormap to use.
    fontsize
        Font size of the labels.
    rotation
        Rotation of labels on x-axis.
    figsize
        Size of the figure.
    dpi
        Dots per inch.
    final
        Whether to consider cells going to final states or vice versa.
    save
        Filename where to save the plot.
        If `None`, just shows the plot.

    Returns
    -------
    None
        Nothing, just plots the similarity matrix.
        Optionally saves the figure based on :paramref:`save`.
    """

    logg.debug("DEBUG: Getting the counts")
    data = _counts(
        adata,
        cluster_key=cluster_key,
        clusters=clusters,
        n_samples=n_samples,
        final=final,
    )

    cluster_names = list(data.keys())
    logg.debug("DEBUG: Calculating Cramer`s V statistic")
    sim = [
        [1 - _cramers_v(data[name2], data[name]) for name in cluster_names]
        for name2 in cluster_names
    ]

    # Plotting function
    fig, ax = plt.subplots(figsize=figsize, dpi=dpi)

    im = ax.imshow(sim, cmap=cmap)

    ax.set_xticks(range(len(cluster_names)))
    ax.set_yticks(range(len(cluster_names)))

    ax.set_xticklabels(cluster_names, fontsize=fontsize, rotation=rotation)
    ax.set_yticklabels(cluster_names, fontsize=fontsize)

    ax.tick_params(top=True, bottom=False, labeltop=True, labelbottom=False)

    cbar = ax.figure.colorbar(im, ax=ax, norm=mpl.colors.Normalize(vmin=0, vmax=1))
    cbar.set_ticks(np.linspace(0, 1, 10))
    cbar.set_label("Similarity", rotation=90, va="top")

    if save is not None:
        save_fig(fig, save)

    fig.show()<|MERGE_RESOLUTION|>--- conflicted
+++ resolved
@@ -346,11 +346,6 @@
         is_all = True
         clusters = [points]
 
-<<<<<<< HEAD
-    lk = str(LinKey.FORWARD if final else LinKey.BACKWARD)
-    points = "final groups" if final else "root groups"
-=======
->>>>>>> 5ce82348
     if lk not in adata.obsm:
         raise KeyError(f"Lineage key `{lk!r}` not found in `adata.obsm`.")
 
