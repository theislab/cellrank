--- conflicted
+++ resolved
@@ -142,16 +142,12 @@
         - `{s.COSINE.s!r}` - :class:`cellrank.tl.kernels.CosineScheme`.
         - `{s.CORRELATION.s!r}` - :class:`cellrank.tl.kernels.CorrelationScheme`.
 
-<<<<<<< HEAD
-    Alternatively, any function can be passed as long as it follows the call signature of
-    :class:`cellrank.tl.kernels.SimilaritySchemeABC`."""
+    Alternatively, any function can be passed as long as it follows the signature of
+    :meth:`cellrank.tl.kernels.SimilaritySchemeABC.__call__`."""
 _cond_num = """\
 compute_cond_num
     Whether to compute condition number of the transition matrix. Note that this might be costly,
     since it does not use sparse implementation."""
-=======
-    Alternatively, any function can be passed as long as it follows the signature of
-    :meth:`cellrank.tl.kernels.SimilaritySchemeABC.__call__`."""
 _soft_scheme_fmt = """\
 b
     The growth rate of generalized logistic function.{}
@@ -159,7 +155,6 @@
     Affects near which asymptote maximum growth occurs.{}
 perc
     Percentile by which to clip the connectivities.{}"""
->>>>>>> a823f76f
 
 
 def inject_docs(**kwargs):  # noqa
@@ -209,12 +204,9 @@
     plots_or_returns_models=_plots_or_returns_models,
     basis=_basis,
     velocity_scheme=_velocity_scheme,
-<<<<<<< HEAD
     cond_num=_cond_num,
-=======
     soft_scheme=_soft_scheme_fmt.format("", "", ""),
     soft_scheme_kernel=_soft_scheme_fmt.format(
         *([" Only used when `scheme='soft'`."] * 3)
     ),
->>>>>>> a823f76f
 )