from typing import Any, Dict, Tuple, Union, Mapping, Optional, Sequence, NamedTuple
from typing_extensions import Literal

from types import MappingProxyType

from anndata import AnnData
from cellrank import logging as logg
from cellrank._utils._key import Key
from cellrank._utils._docs import d
from cellrank._utils._enum import _DEFAULT_BACKEND, Backend_t
from cellrank._utils._utils import (
    _pairwise,
    _process_series,
    _get_cat_and_null_indices,
    _calculate_lineage_absorption_time_means,
)
from cellrank._utils._lineage import Lineage
from cellrank._utils._linear_solver import _solve_lin_system
from cellrank.estimators.mixins._utils import (
    SafeGetter,
    BaseProtocol,
    StatesHolder,
    logger,
    shadow,
    register_plotter,
)

import numpy as np
import pandas as pd
from scipy.sparse import issparse, spmatrix
from pandas.api.types import infer_dtype, is_categorical_dtype

__all__ = ["AbsProbsMixin"]


class RecTransStates(NamedTuple):
    q: Union[np.ndarray, spmatrix]
    s: Union[np.ndarray, spmatrix]
    trans_indices: np.ndarray
    rec_indices: np.ndarray
    name_to_ixs: Dict[str, np.ndarray]
    term_states: pd.Series
    term_states_colors: Sequence[Any]


class AbsProbsProtocol(BaseProtocol):
    _term_states: StatesHolder

    @property
    def transition_matrix(self) -> Union[np.ndarray, spmatrix]:
        ...

    @property
    def terminal_states(self) -> pd.Series:
        ...

    @property
    def absorption_probabilities(self) -> Optional[Lineage]:
        ...

    @property
    def absorption_times(self) -> Optional[pd.DataFrame]:
        ...

    @property
    def priming_degree(self) -> Optional[pd.Series]:
        ...

    def __len__(self) -> int:
        ...

    def _compute_absorption_probabilities(
        self,
        q: Union[np.ndarray, spmatrix],
        s: Union[np.ndarray, spmatrix],
        trans_indices: np.ndarray,
        term_states: np.ndim,
        solver: str,
        use_petsc: bool,
        n_jobs: Optional[int],
        backend: str,
        tol: float,
        show_progress_bar: bool,
        preconditioner: str,
    ) -> np.ndarray:
        ...

    def _rec_trans_states(
        self,
        keys: Optional[Sequence[str]],
        *,
        ctx: Literal["abs_probs", "time_to_absorption"],
    ) -> RecTransStates:
        ...

    def _ensure_lineage_object(self, attr: str, **kwargs: Any) -> None:
        ...

    def _write_absorption_probabilities(
        self,
        abs_probs: Optional[Lineage],
    ) -> str:
        ...

    def _write_absorption_times(
        self,
        abs_times: Optional[pd.DataFrame],
        params: Mapping[str, Any] = MappingProxyType({}),
    ) -> str:
        ...

    def _write_lineage_priming(
        self,
        priming_degree: Optional[pd.Series],
    ) -> str:
        ...


def _normalize_abs_times(
    keys: Sequence[str], time_to_absorption: Any = None
) -> Dict[Tuple[str, ...], Literal["mean", "var"]]:
    if time_to_absorption is None:
        return {}

    if isinstance(time_to_absorption, (str, tuple)):
        time_to_absorption = [time_to_absorption]
    if not isinstance(time_to_absorption, dict):
        time_to_absorption = {ln: "mean" for ln in time_to_absorption}

    res = {}
    for ln, moment in time_to_absorption.items():
        if moment not in ("mean", "var"):
            raise ValueError(
                f"Moment must be either `'mean'` or `'var'`, found `{moment!r}` in `{ln}`."
            )

        seen = set()
        if isinstance(ln, str):
            ln = tuple(keys) if ln == "all" else (ln,)
        sorted_ln = tuple(sorted(ln))  # preserve the user order

        if sorted_ln not in seen:
            seen.add(sorted_ln)
            for lin in ln:
                if lin not in keys:
                    raise ValueError(
                        f"Invalid absorbing state `{lin!r}` in `{ln}`. "
                        f"Valid options are `{list(keys)}`."
                    )
            res[tuple(ln)] = moment

    return res


class AbsProbsMixin:
    """Mixin that supports computation of absorption probabilities and mean times to absorption."""

    def __init__(self, **kwargs: Any):
        super().__init__(**kwargs)

        self._absorption_probabilities: Optional[Lineage] = None
        self._absorption_times: Optional[pd.DataFrame] = None
        self._priming_degree: Optional[pd.Series] = None

    @property
    @d.get_summary(base="abs_probs")
    def absorption_probabilities(self) -> Optional[Lineage]:
        """Absorption probabilities.

        Informally, given a (finite, discrete) Markov chain with a set of transient states :math:`T` and
        a set of absorbing states :math:`A`, the absorption probability for cell :math:`i` from :math:`T`
        to reach cell :math:`j` from :math:`R` is the probability that a random walk initialized in :math:`i`
        will reach absorbing state :math:`j`.

        In our context, states correspond to cells, in particular, absorbing states correspond to cells in terminal
        states.
        """
        return self._absorption_probabilities

    @property
    @d.get_summary(base="abs_times")
    def absorption_times(self) -> Optional[pd.DataFrame]:
        """Mean and variance of the time until absorption.

        Related to conditional mean first passage times. Corresponds to the expectation of the time until absorption,
        depending on initialization, and the variance.
        """
        return self._absorption_times

    @property
    @d.get_summary(base="priming_degree")
    def priming_degree(self) -> Optional[pd.Series]:
        """Priming degree.

        Given a cell :math:`i` and a set of terminal states, this quantifies how committed vs. naive cell :math:`i` is,
        i.e. its degree of pluripotency. Low values correspond to naive cells (high degree of pluripotency), high values
        correspond to committed cells (low degree of pluripotency).
        """
        return self._priming_degree

    @d.dedent
    def compute_absorption_probabilities(
        self: AbsProbsProtocol,
        keys: Optional[Sequence[str]] = None,
        solver: Union[
            str, Literal["direct", "gmres", "lgmres", "bicgstab", "gcrotmk"]
        ] = "gmres",
        use_petsc: bool = True,
        n_jobs: Optional[int] = None,
        backend: Backend_t = _DEFAULT_BACKEND,
        show_progress_bar: bool = True,
        tol: float = 1e-6,
        preconditioner: Optional[str] = None,
    ) -> None:
        """
        Compute absorption probabilities.

        For each cell, this computes the probability of being absorbed in any of the :attr:`terminal_states`. In
        particular, this corresponds to the probability that a random walk initialized in transient cell :math:`i`
        will reach any cell from a fixed transient state before reaching a cell from any other transient state.

        Parameters
        ----------
        keys
            Terminal states for which to compute the absorption probabilities.
            If `None`, use all states defined in :attr:`terminal_states`.
        %(absorption_utils)s

        Returns
        -------
        Nothing, just updates the following field:

            - :attr:`absorption_probabilities` - %(abs_probs.summary)s
        """
        start = logg.info("Computing absorption probabilities")
        data = self._rec_trans_states(keys, ctx="abs_probs")
        abs_probs = self._compute_absorption_probabilities(
            data.q,
            data.s,
            trans_indices=data.trans_indices,
            term_states=data.term_states,
            solver=solver,
            use_petsc=use_petsc,
            n_jobs=n_jobs,
            backend=backend,
            tol=tol,
            show_progress_bar=show_progress_bar,
            preconditioner=preconditioner,
        )
        abs_probs = Lineage(
            abs_probs,
            names=list(data.term_states.cat.categories),
            colors=data.term_states_colors,
        )

<<<<<<< HEAD
        # get the transition matrix
        if not issparse(self.transition_matrix):
            logg.warning(
                "Attempting to solve a potentially large linear system with dense transition matrix"
            )

        # process the current annotations according to `keys`
        term_states, colors = _process_series(
            series=self.terminal_states, keys=keys, colors=self._term_states.colors
=======
        params = self._create_params(
            remove=["use_petsc", "n_jobs", "backend", "show_progress_bar"]
        )
        self._write_absorption_probabilities(
            abs_probs,
            params=params,
            time=start,
>>>>>>> bab52c50
        )

    @d.dedent
    def compute_absorption_times(
        self: AbsProbsProtocol,
        keys: Optional[Sequence[str]] = None,
        calculate_variance: bool = False,
        solver: Union[
            str, Literal["direct", "gmres", "lgmres", "bicgstab", "gcrotmk"]
        ] = "gmres",
        use_petsc: bool = True,
        n_jobs: Optional[int] = None,
        backend: Backend_t = _DEFAULT_BACKEND,
        show_progress_bar: Optional[bool] = None,
        tol: float = 1e-6,
        preconditioner: Optional[str] = None,
    ) -> None:
        """
        Compute the mean time to absorption and optionally its variance.

        Parameters
        ----------
        keys
            Terminal states for which to compute the absorption probabilities.
            If `None`, use all states defined in :attr:`terminal_states`.
        calculate_variance
            Whether to calculate the variance.
        %(absorption_utils)s

        Returns
        -------
        Nothing, just updates the following field:

            - :attr:`absorption_times` - %(abs_times.summary)s
        """
        start = logg.info("Computing absorption times")
        if show_progress_bar is None:
            # prevent from displaying too many progress bars
            show_progress_bar = not calculate_variance

        data = self._rec_trans_states(keys, ctx="time_to_absorption")
        abs_times = _calculate_lineage_absorption_time_means(
            data.q,
            data.s,
            calculate_variance=calculate_variance,
            trans_indices=data.trans_indices,
            ixs=data.name_to_ixs,
            solver=solver,
            use_petsc=use_petsc,
            n_jobs=n_jobs,
            backend=backend,
            tol=tol,
            show_progress_bar=show_progress_bar,
            preconditioner=preconditioner,
            index=self.adata.obs_names,
        )

        params = self._create_params(
            remove=["use_petsc", "n_jobs", "backend", "show_progress_bar"]
        )
        self._write_absorption_times(
            abs_times,
            params=params,
            time=start,
        )

    @d.dedent
    def compute_lineage_priming(
        self: AbsProbsProtocol,
        method: Literal["kl_divergence", "entropy"] = "kl_divergence",
        early_cells: Optional[Union[Mapping[str, Sequence[str]], Sequence[str]]] = None,
    ) -> pd.Series:
        """
        %(lin_pd.full_desc)s

        Parameters
        ----------
        %(lin_pd.parameters)s
            If a :class:`dict`, the key specifies a cluster key in :attr:`anndata.AnnData.obs` and the values
            specify cluster labels containing early cells.

        Returns
        -------
        %(lin_pd.returns)s

        Also updates the following field:

            - :attr:`priming_degree` - %(priming_degree.summary)s
        """  # noqa: D400
        abs_probs = self.absorption_probabilities
        if abs_probs is None:
            raise RuntimeError(
                "Compute absorption probabilities first as `.compute_absorption_probabilities()`."
            )
        if isinstance(early_cells, dict):
            if len(early_cells) != 1:
                raise ValueError(
                    f"Expected a dictionary with only 1 key, found `{len(early_cells)}`."
                )
            key = next(iter(early_cells.keys()))
            if key not in self.adata.obs:
                raise KeyError(f"Unable to find clusters in `adata.obs[{key!r}]`.")
            if not is_categorical_dtype(self.adata.obs[key]):
                raise TypeError(
                    f"Expected `adata.obs[{key!r}]` to be categorical, "
                    f"found `{infer_dtype(self.adata.obs[key])}`."
                )
            early_cells = self.adata.obs[key].isin(early_cells[key])
        elif early_cells is not None:
            early_cells = np.asarray(early_cells)
            if not np.issubdtype(early_cells.dtype, np.bool_):
                early_cells = np.isin(self.adata.obs_names, early_cells)

        values = pd.Series(
            abs_probs.priming_degree(method, early_cells), index=self.adata.obs_names
        )
        self._write_lineage_priming(values)

        return values

    def _rec_trans_states(
        self: AbsProbsProtocol,
        keys: Optional[Sequence[str]] = None,
        *,
        ctx: Literal["abs_probs", "time_to_absorption"],
    ) -> RecTransStates:
        if self.terminal_states is None:
            raise RuntimeError(
                "Compute terminal states first as `.compute_terminal_states()`."
            )
        if keys is not None:
            keys = sorted(set(keys))

        # get the transition matrix
        if not issparse(self.transition_matrix):
            logg.warning(
                "Attempting to solve a potentially large linear system with dense transition matrix"
            )

        # process the current annotations according to `keys`
        term_states, colors = _process_series(
            series=self.terminal_states, keys=keys, colors=self._term_states_colors
        )
        # warn in case only one state is left
        keys = list(term_states.cat.categories)
        if ctx == "abs_probs" and len(keys) == 1:
            logg.warning(
                "There is only `1` terminal state, all cells will have probability `1` of going there"
            )

        # get indices corresponding to recurrent and transient states
        rec_indices, trans_indices, name_to_ixs = _get_cat_and_null_indices(term_states)
        if not len(trans_indices):
            raise RuntimeError("Markov chain is irreducible.")

        # create Q (restriction transient-transient), S (restriction transient-recurrent)
        q = self.transition_matrix[trans_indices, :][:, trans_indices]
        s = self.transition_matrix[trans_indices, :][:, rec_indices]

        # take individual solutions and piece them together to get absorption probabilities towards the classes
        macro_ix_helper = np.cumsum(
            [0] + [len(indices) for indices in name_to_ixs.values()]
        )
        # `s` can be sparse or dense, ensure the correct shape
        s = np.concatenate(
            [
                s[:, np.arange(a, b)].sum(axis=1).reshape(-1, 1)
                for a, b in _pairwise(macro_ix_helper)
            ],
            axis=1,
        )

        return RecTransStates(
            q=q,
            s=s,
            trans_indices=trans_indices,
            rec_indices=rec_indices,
            name_to_ixs=name_to_ixs,
            term_states=term_states,
            term_states_colors=colors,
        )

    def _compute_absorption_probabilities(
        self: AbsProbsProtocol,
        q: Union[np.ndarray, spmatrix],
        s: Union[np.ndarray, spmatrix],
        trans_indices: np.ndarray,
        term_states: np.ndim,
        solver: str,
        use_petsc: bool,
        n_jobs: Optional[int],
        backend: str,
        tol: float,
        show_progress_bar: bool,
        preconditioner: str,
    ) -> np.ndarray:
        _abs_classes = _solve_lin_system(
            q,
            s,
            solver=solver,
            use_petsc=use_petsc,
            n_jobs=n_jobs,
            backend=backend,
            tol=tol,
            use_eye=True,
            show_progress_bar=show_progress_bar,
            preconditioner=preconditioner,
        )
        abs_classes = np.zeros(
            shape=(len(self), len(term_states.cat.categories)), dtype=np.float64
        )
        for col, rec_class in enumerate(term_states.cat.categories):
            rec_indices = np.where(term_states == rec_class)[0]
            abs_classes[trans_indices, col] = _abs_classes[:, col]
            abs_classes[rec_indices, col] = 1.0

        mask = abs_classes >= 0
        if not np.all(mask):
            raise ValueError(
                f"`{np.sum(~mask)}` value(s) are negative. Try decreasing the tolerance as `tol=...`, "
                f"specifying a preconditioner as `preconditioner=...` or "
                f"use a direct solver as `solver='direct'` if the matrix is small."
            )
        mask = np.isclose(abs_classes.sum(1), 1.0, rtol=1e-3)
        if not np.all(mask):
            raise ValueError(
                f"`{np.sum(~mask)}` value(s) do not sum to 1 (rtol=1e-3). Try decreasing the tolerance as `tol=...`, "
                f"specifying a preconditioner as `preconditioner=...` or "
                f"use a direct solver as `solver='direct'` if the matrix is small."
            )

        return abs_classes

    @logger
    @shadow
    def _write_absorption_probabilities(
        self: AbsProbsProtocol,
        abs_probs: Optional[Lineage],
        params: Mapping[str, Any] = MappingProxyType({}),
    ) -> str:
        # fmt: off
        key = Key.obsm.abs_probs(self.backward)
        self._set("_absorption_probabilities", self.adata.obsm, key=key, value=abs_probs)
        self._write_lineage_priming(None, log=False)
        self.params[key] = dict(params)
        # fmt: on

        return (
            f"Adding `adata.obsm[{key!r}]`\n"
            f"       `.absorption_probabilities`\n"
            f"    Finish"
        )

    @logger
    @shadow
    def _write_absorption_times(
        self: AbsProbsProtocol,
        abs_times: Optional[pd.DataFrame],
        params: Mapping[str, Any] = MappingProxyType({}),
    ) -> str:
        key = Key.obsm.abs_times(self.backward)
        self._set("_absorption_times", self.adata.obsm, key=key, value=abs_times)
        self.params[key] = dict(params)

        return (
            f"Adding `adata.obsm[{key!r}]`\n"
            f"       `.absorption_times`\n"
            f"    Finish"
        )

    @logger
    @shadow
    def _write_lineage_priming(
        self: AbsProbsProtocol, priming_degree: Optional[pd.Series]
    ) -> str:
        self._priming_degree = priming_degree
        key = Key.obs.priming_degree(self.backward)
        self._set("_priming_degree", self.adata.obs, key=key, value=priming_degree)

        # fmt: off
        return (
            f"Adding `adata.obs[{key!r}]`\n"
            f"       `.priming_degree`\n"
            f"    Finish"
        )
        # fmt: on

    def _read_absorption_probabilities(self: AbsProbsProtocol, adata: AnnData) -> bool:
        # fmt: off
        with SafeGetter(self, allowed=KeyError) as sg:
            key1 = Key.obsm.abs_probs(self.backward)
            self._get("_absorption_probabilities", self.adata.obsm, key=key1, where="obsm", dtype=(np.ndarray, Lineage))
            self._ensure_lineage_object("_absorption_probabilities", kind="abs_probs")
            key = Key.obs.priming_degree(self.backward)
            self._get("_priming_degree", self.adata.obs, key=key, where="obs", dtype=pd.Series, allow_missing=True)
            self.params[key1] = self._read_params(key1)
        # fmt: on

        return sg.ok

    def _read_absorption_times(self: AbsProbsProtocol, adata: AnnData) -> bool:
        # fmt: off
        with SafeGetter(self, allowed=KeyError) as sg:
            key = Key.obsm.abs_times(self.backward)
            self._get("_absorption_times", self.adata.obsm, key=key, where="obsm", dtype=pd.DataFrame,
                      allow_missing=True)
            self.params[key] = self._read_params(key)
        # fmt: on

        return sg.ok

    def _ensure_lineage_object(
        self: AbsProbsProtocol, attr: str, **kwargs: Any
    ) -> None:
        if not isinstance(getattr(self, attr), Lineage):
            try:
                lineage = Lineage.from_adata(
                    self.adata, backward=self.backward, copy=True, **kwargs
                )
                setattr(self, attr, lineage)
            except Exception as e:  # noqa: B902
                raise RuntimeError(
                    f"Unable to reconstruct `.absorption_probabilities`. Reason: `{e}`."
                ) from None

    plot_absorption_probabilities = register_plotter(
        fwd_attr="absorption_probabilities"
    )<|MERGE_RESOLUTION|>--- conflicted
+++ resolved
@@ -253,17 +253,6 @@
             colors=data.term_states_colors,
         )
 
-<<<<<<< HEAD
-        # get the transition matrix
-        if not issparse(self.transition_matrix):
-            logg.warning(
-                "Attempting to solve a potentially large linear system with dense transition matrix"
-            )
-
-        # process the current annotations according to `keys`
-        term_states, colors = _process_series(
-            series=self.terminal_states, keys=keys, colors=self._term_states.colors
-=======
         params = self._create_params(
             remove=["use_petsc", "n_jobs", "backend", "show_progress_bar"]
         )
@@ -271,7 +260,6 @@
             abs_probs,
             params=params,
             time=start,
->>>>>>> bab52c50
         )
 
     @d.dedent
