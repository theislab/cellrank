--- conflicted
+++ resolved
@@ -101,11 +101,10 @@
         shadow_only: bool = False,
     ) -> None:
         """
-        Set an attribute and optionally update ``obj[key]``.
-
-        Parameters
-        ----------
-<<<<<<< HEAD
+        Set an attribute and optionally update ``obj[{key}]``.
+
+        Parameters
+        ----------
         attr
             Attribute to set. Only updated when we're not in the shadow. If `None`, don't update anything.
             See :attr:`_in_shadow` and ``obj`` for more information.
@@ -120,50 +119,10 @@
             Whether to copy the ``value`` before setting it in ``obj``.
         shadow_only
             Whether or not to update the ``obj`` if we are not in the shadow.
-=======
-        keys
-            Keys defining the recurrent classes.
-        check_irreducibility:
-            Check whether the transition matrix is irreducible.
-        solver
-            Solver to use for the linear problem. Options are `'direct', 'gmres', 'lgmres', 'bicgstab' or 'gcrotmk'`
-            when ``use_petsc=False`` or one of :class:`petsc4py.PETSc.KPS.Type` otherwise.
-
-            Information on the :mod:`scipy` iterative solvers can be found in :func:`scipy.sparse.linalg` or for
-            :mod:`petsc4py` solver `here <https://petsc.org/release/overview/linear_solve_table/>`__.
-        use_petsc
-            Whether to use solvers from :mod:`petsc4py` or :mod:`scipy`. Recommended for large problems.
-            If no installation is found, defaults to :func:`scipy.sparse.linalg.gmres`.
-        time_to_absorption
-            Whether to compute mean time to absorption and its variance to specific absorbing states.
-
-            If a :class:`dict`, can be specified as ``{{'Alpha': 'var', ...}}`` to also compute variance.
-            In case when states are a :class:`tuple`, time to absorption will be computed to the subset of these states,
-            such as ``[('Alpha', 'Beta'), ...]`` or ``{{('Alpha', 'Beta'): 'mean', ...}}``.
-            Can be specified as ``'all'`` to compute it to any absorbing state in ``keys``, which is more efficient
-            than listing all absorbing states.
-
-            It might be beneficial to disable the progress bar as ``show_progress_bar=False``, because many linear
-            systems are being solved.
-        n_jobs
-            Number of parallel jobs to use when using an iterative solver. When ``use_petsc=True`` or for
-            quickly-solvable problems, we recommend higher number (>=8) of jobs in order to fully saturate the cores.
-        backend
-            Which backend to use for multiprocessing. See :class:`joblib.Parallel` for valid options.
-        show_progress_bar
-            Whether to show progress bar when the solver isn't a direct one.
-        tol
-            Convergence tolerance for the iterative solver. The default is fine for most cases, only consider
-            decreasing this for severely ill-conditioned matrices.
-        preconditioner
-            Preconditioner to use, only available when ``use_petsc=True``. For available values, see
-            `here <https://petsc.org/release/docs/manual/ksp/?highlight=pctype#preconditioners>`__.
-            We recommended the `'ilu'` preconditioner for badly conditioned problems.
->>>>>>> dba53a5f
-
-        Returns
-        -------
-        Nothing, just optionally updates ``attr`` and/or ``obj[key]``.
+
+        Returns
+        -------
+        Nothing, just optionally updates ``attr`` and/or ``obj[{key}]``.
 
         Raises
         ------
