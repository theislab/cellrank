from typing import Any, List, Tuple, Optional
from typing_extensions import Literal

from enum import auto

from anndata import AnnData
from cellrank import logging as logg
from cellrank._key import Key
from cellrank.tl._enum import ModeEnum
from cellrank.ul._docs import d, inject_docs
from cellrank.tl._utils import _correlation_test
from cellrank.tl.kernels._pseudotime_kernel import PseudotimeKernel

import numpy as np
import pandas as pd
from scipy.stats import gmean, hmean
from scipy.sparse import issparse


class CytoTRACEAggregation(ModeEnum):  # noqa: D101
    MEAN = auto()
    MEDIAN = auto()
    GMEAN = auto()
    HMEAN = auto()


@d.dedent
class CytoTRACEKernel(PseudotimeKernel):
    """
    Kernel which computes directed transition probabilities based on a KNN graph and the CytoTRACE score \
    :cite:`gulati:20`.

    The KNN graph contains information about the (undirected) connectivities among cells, reflecting their similarity.
    CytoTRACE can be used to estimate cellular plasticity and in turn, a pseudotemporal ordering of cells from more
    plastic to less plastic states. It relies on the assumption that differentiated cells express, on average,
    less genes than naive cells.
    This kernel internally uses the :class:`cellrank.tl.kernels.PseudotimeKernel` to direct the KNN graph
    on the basis of the CytoTRACE-derived pseudotime.

    %(density_correction)s

    Parameters
    ----------
    %(adata)s
    %(backward)s
    %(cond_num)s
    check_connectivity
        Check whether the underlying KNN graph is connected.
    kwargs
        Keyword arguments for :class:`cellrank.tl.kernels.PseudotimeKernel`.

    Example
    -------
    Workflow::

        # import packages and load data
        import scvelo as scv
        import cellrank as cr
        adata = cr.datasets.pancreas()

        # standard pre-processing
        sc.pp.filter_genes(adata, min_cells=10)
        sc.pp.normalize_total(adata)
        sc.pp.log1p(adata)
        sc.pp.highly_variable_genes(adata)

        # CytoTRACE by default uses imputed data - a simple way to compute KNN-imputed data is to use scVelo's moments
        # function. However, note that this function expects `spliced` counts because it's designed for RNA velocity,
        # so we're using a simple hack here:
        if 'spliced' not in adata.layers or 'unspliced' not in adata.layers:
            adata.layers['spliced'] = adata.X
            adata.layers['unspliced'] = adata.X

        # compute KNN-imputation using scVelo's moments function
        scv.pp.moments(adata)

        # import and initialize the CytoTRACE kernel, compute transition matrix - done!
        from cellrank.tl.kernels import CytoTRACEKernel
        ctk = CytoTRACEKernel(adata).compute_cytotrace().compute_transition_matrix()
    """

    def __init__(
        self,
        adata: AnnData,
        backward: bool = False,
<<<<<<< HEAD
=======
        layer: Optional[str] = "Ms",
        aggregation: Literal[
            "mean", "median", "hmean", "gmean"
        ] = CytoTRACEAggregation.MEAN,
        use_raw: bool = False,
        n_pos_genes: int = 200,
        n_neg_genes: Optional[int] = None,
>>>>>>> 59259f57
        compute_cond_num: bool = False,
        check_connectivity: bool = False,
        **kwargs: Any,
    ):
        _ = kwargs.pop("time_key", None)
        super().__init__(
            adata,
            backward=backward,
            time_key=Key.cytotrace("pseudotime"),
            compute_cond_num=compute_cond_num,
            check_connectivity=check_connectivity,
<<<<<<< HEAD
=======
            layer=layer,
            aggregation=aggregation,
            n_pos_genes=n_pos_genes,
            n_neg_genes=n_neg_genes,
            use_raw=use_raw,
>>>>>>> 59259f57
            **kwargs,
        )

    def _read_from_adata(
        self,
        time_key: str,
<<<<<<< HEAD
        **kwargs: Any,
    ) -> None:
        try:
            super()._read_from_adata(time_key=time_key, **kwargs)
        except KeyError as e:
            if "Unable to find pseudotime" not in str(e):
                raise
            super(PseudotimeKernel, self)._read_from_adata(**kwargs)
=======
        layer: Optional[str] = "Ms",
        aggregation: Literal[
            "mean", "median", "hmean", "gmean"
        ] = CytoTRACEAggregation.MEAN,
        use_raw: bool = True,
        n_pos_genes: int = 200,
        n_neg_genes: Optional[int] = None,
        **kwargs: Any,
    ) -> None:
        # TODO(michalk8): don't compute the CT score here (#772)
        self.compute_cytotrace(
            layer=layer,
            aggregation=aggregation,
            use_raw=use_raw,
            n_pos_genes=n_pos_genes,
            n_neg_genes=n_neg_genes,
        )

        super()._read_from_adata(time_key=time_key, **kwargs)
>>>>>>> 59259f57

    def _compute_score(
        self,
        gene_corr: pd.Series,
        *,
        layer: Optional[str] = None,
        aggregation: CytoTRACEAggregation.MEAN,
        ascending: bool = False,
        n_top_genes: int = 200,
    ) -> Tuple[np.ndarray, List[str]]:
        from sklearn.utils.sparsefuncs import csc_median_axis_0

        # fmt: off
        modifier = "negatively" if ascending else "positively"
        if n_top_genes <= 0:
            raise ValueError(f"Expected number of {modifier} correlated genes to be positive, found `{n_top_genes}`.")
        top_genes = [g for g in gene_corr.sort_values(ascending=ascending).index if g in self.adata.var_names]
        top_genes = top_genes[:n_top_genes]
        invalid_genes = int(gene_corr.loc[top_genes].isnull().sum())
        # fmt: on

        if invalid_genes:
            raise ValueError(
                f"Top `{len(top_genes)}` {modifier} correlated genes contain `{invalid_genes}` NaN values."
            )
        if not len(top_genes):
            raise ValueError("No genes have been selected.")

        if len(top_genes) != n_top_genes:
            logg.warning(
                f"Unable to get requested top {modifier} correlated `{n_top_genes}`. "
                f"Using top `{len(top_genes)}` genes"
            )

        # fmt: off
        if layer == "X":
            imputed_exp = self.adata[:, top_genes].X
        else:
            imputed_exp = self.adata[:, top_genes].layers[layer]
        if issparse(imputed_exp) and aggregation not in (CytoTRACEAggregation.MEAN, CytoTRACEAggregation.MEDIAN):
            imputed_exp = imputed_exp.A

        if aggregation == CytoTRACEAggregation.MEAN:
            cytotrace_score = np.asarray(imputed_exp.mean(axis=1)).reshape((-1,))
        elif aggregation == CytoTRACEAggregation.MEDIAN:
            if issparse(imputed_exp):
                cytotrace_score = np.asarray(csc_median_axis_0(imputed_exp.T.tocsc())).reshape((-1,))
            else:
                cytotrace_score = np.median(imputed_exp, axis=1)
        elif aggregation == CytoTRACEAggregation.GMEAN:
            cytotrace_score = gmean(imputed_exp, axis=1)
        elif aggregation == CytoTRACEAggregation.HMEAN:
            cytotrace_score = hmean(imputed_exp, axis=1)
        else:
            raise NotImplementedError(f"Aggregation method `{aggregation}` is not yet implemented.")
        # fmt: on
        return cytotrace_score, top_genes

    @d.get_sections(base="cytotrace", sections=["Parameters"])
    @inject_docs(ct=CytoTRACEAggregation)
    def compute_cytotrace(
        self,
        layer: Optional[str] = "Ms",
        aggregation: Literal[
            "mean", "median", "hmean", "gmean"
        ] = CytoTRACEAggregation.MEAN,
        use_raw: bool = False,
<<<<<<< HEAD
        n_top_genes: int = 200,
    ) -> "CytoTRACEKernel":
=======
        n_pos_genes: int = 200,
        n_neg_genes: Optional[int] = None,
    ) -> None:
>>>>>>> 59259f57
        """
        Re-implementation of the CytoTRACE algorithm :cite:`gulati:20` to estimate cellular plasticity.

        Computes the number of genes expressed per cell and ranks genes according to their correlation with this
        measure. Next, it selects to top-correlating genes and aggregates their (imputed) expression to obtain
        the CytoTRACE score. A high score stands for high differentiation potential (naive, plastic cells) and
        a low score stands for low differentiation potential (mature, differentiation cells).

        Parameters
        ----------
        layer
            Key in :attr:`anndata.AnnData.layers` or `'X'` for :attr:`anndata.AnnData.X`
            from where to get the expression.
        aggregation
            How to aggregate expression of the top-correlating genes. Valid options are:

                - `{ct.MEAN!r}` - arithmetic mean.
                - `{ct.MEDIAN!r}` - median.
                - `{ct.HMEAN!r}` - harmonic mean.
                - `{ct.GMEAN!r}` - geometric mean.
        use_raw
            Whether to use the :attr:`anndata.AnnData.raw` to compute the number of genes expressed per cell
            (#genes/cell) and the correlation of gene expression across cells with #genes/cell.
        n_pos_genes
            Number of positively correlated genes used to compute the CytoTRACE score.
        n_neg_genes
            Number of negatively correlated genes used to compute the CytoTRACE score.
            If `None`, use only positively correlated genes.

        Returns
        -------
        Nothing, just modifies :attr:`anndata.AnnData.obs` with the following keys:

            - `'ct_score'` - the normalized CytoTRACE score.
            - `'ct_pseudotime'` - associated pseudotime, essentially `1 - CytoTRACE score`.
            - `'ct_num_exp_genes'` - the number of genes expressed per cell, basis of the CytoTRACE score.

        It also modifies :attr:`anndata.AnnData.var` with the following keys:

            - `'ct_gene_corr'` - the correlation as specified above.
            - `'ct_pos_correlates'` - indication of the genes used to compute the CytoTRACE score, i.e. the ones that
              correlated positively with `'ct_num_exp_genes'`.
            - `'ct_neg_correlates'` - indication of the genes used to compute the CytoTRACE score, i.e. the ones that
              correlated negatively with `'ct_num_exp_genes'`.

        Notes
        -----
        This will not exactly reproduce the results of the original CytoTRACE algorithm :cite:`gulati:20` because we
        allow for any normalization and imputation techniques whereas CytoTRACE has built-in specific methods for that.
        """
        from cellrank.tl import Lineage

        aggregation = CytoTRACEAggregation(aggregation)

        if use_raw and self.adata.raw is None:
            logg.warning("`adata.raw` is `None`. Setting `use_raw=False`")
            use_raw = False
        if layer not in (None, "X") and layer not in self.adata.layers:
            raise KeyError(
                f"Unable to find `{layer!r}` in `adata.layers`. "
                f"Valid option are: `{sorted({'X'} | set(self.adata.layers.keys()))}`."
            )

        adata_mraw = self.adata.raw if use_raw else self.adata
        msg = f"Computing CytoTRACE score with `{adata_mraw.n_vars}` genes"
        if adata_mraw.n_vars < 10000:
            msg += ". Consider using more than `10000` genes"
        start = logg.info(msg)

        # compute number of expressed genes per cell
        num_exp_genes = np.asarray((adata_mraw.X > 0).sum(axis=1)).squeeze()

        logg.debug("Correlating all genes with number of genes expressed per cell")
        gene_corr = _correlation_test(
            adata_mraw.X,
            Lineage(num_exp_genes[:, None], names=["gene"]),
            gene_names=adata_mraw.var_names,
        )["gene_corr"]

        cytotrace_score, pos_top_genes = self._compute_score(
            gene_corr,
            layer=layer,
            aggregation=aggregation,
            ascending=False,
            n_top_genes=n_pos_genes,
        )
        if n_neg_genes is not None:
            inv_score, neg_top_genes = self._compute_score(
                gene_corr,
                layer=layer,
                aggregation=aggregation,
                ascending=True,
                n_top_genes=n_neg_genes,
            )
            cytotrace_score = cytotrace_score + (np.max(inv_score) - inv_score)
        cytotrace_score -= cytotrace_score.min()
        cytotrace_score /= cytotrace_score.max()

        self.adata.obs[Key.cytotrace("score")] = cytotrace_score
<<<<<<< HEAD
        self._pseudotime = 1 - cytotrace_score
        self.adata.obs[Key.cytotrace("pseudotime")] = self._pseudotime
=======
        self.adata.obs[Key.cytotrace("pseudotime")] = 1 - cytotrace_score
        self.adata.obs[Key.cytotrace("num_exp_genes")] = num_exp_genes
        self.adata.var[Key.cytotrace("gene_corr")] = gene_corr
        self.adata.var[Key.cytotrace("pos_correlates")] = False
        self.adata.var.loc[pos_top_genes, Key.cytotrace("pos_correlates")] = True
        self.adata.var[Key.cytotrace("neg_correlates")] = False
        if n_neg_genes is not None:
            self.adata.var.loc[neg_top_genes, Key.cytotrace("neg_correlates")] = True
>>>>>>> 59259f57
        self.adata.uns[Key.cytotrace("params")] = {
            "aggregation": aggregation,
            "layer": layer,
            "use_raw": use_raw,
            "n_pos_genes": len(pos_top_genes),
            "n_neg_genes": 0 if n_neg_genes is None else len(neg_top_genes),
        }

        logg.info(
            f"Adding `adata.obs[{Key.cytotrace('score')!r}]`\n"
            f"       `adata.obs[{Key.cytotrace('pseudotime')!r}]`\n"
            f"       `adata.obs[{Key.cytotrace('num_exp_genes')!r}]`\n"
            f"       `adata.var[{Key.cytotrace('gene_corr')!r}]`\n"
            f"       `adata.var[{Key.cytotrace('pos_correlates')!r}]`\n"
            f"       `adata.var[{Key.cytotrace('neg_correlates')!r}]`\n"
            f"       `adata.uns[{Key.cytotrace('params')!r}]`\n"
            f"    Finish",
            time=start,
        )

        return self<|MERGE_RESOLUTION|>--- conflicted
+++ resolved
@@ -83,16 +83,6 @@
         self,
         adata: AnnData,
         backward: bool = False,
-<<<<<<< HEAD
-=======
-        layer: Optional[str] = "Ms",
-        aggregation: Literal[
-            "mean", "median", "hmean", "gmean"
-        ] = CytoTRACEAggregation.MEAN,
-        use_raw: bool = False,
-        n_pos_genes: int = 200,
-        n_neg_genes: Optional[int] = None,
->>>>>>> 59259f57
         compute_cond_num: bool = False,
         check_connectivity: bool = False,
         **kwargs: Any,
@@ -104,21 +94,12 @@
             time_key=Key.cytotrace("pseudotime"),
             compute_cond_num=compute_cond_num,
             check_connectivity=check_connectivity,
-<<<<<<< HEAD
-=======
-            layer=layer,
-            aggregation=aggregation,
-            n_pos_genes=n_pos_genes,
-            n_neg_genes=n_neg_genes,
-            use_raw=use_raw,
->>>>>>> 59259f57
             **kwargs,
         )
 
     def _read_from_adata(
         self,
         time_key: str,
-<<<<<<< HEAD
         **kwargs: Any,
     ) -> None:
         try:
@@ -126,28 +107,8 @@
         except KeyError as e:
             if "Unable to find pseudotime" not in str(e):
                 raise
+            self._pseudotime: Optional[np.ndarray] = None
             super(PseudotimeKernel, self)._read_from_adata(**kwargs)
-=======
-        layer: Optional[str] = "Ms",
-        aggregation: Literal[
-            "mean", "median", "hmean", "gmean"
-        ] = CytoTRACEAggregation.MEAN,
-        use_raw: bool = True,
-        n_pos_genes: int = 200,
-        n_neg_genes: Optional[int] = None,
-        **kwargs: Any,
-    ) -> None:
-        # TODO(michalk8): don't compute the CT score here (#772)
-        self.compute_cytotrace(
-            layer=layer,
-            aggregation=aggregation,
-            use_raw=use_raw,
-            n_pos_genes=n_pos_genes,
-            n_neg_genes=n_neg_genes,
-        )
-
-        super()._read_from_adata(time_key=time_key, **kwargs)
->>>>>>> 59259f57
 
     def _compute_score(
         self,
@@ -215,14 +176,9 @@
             "mean", "median", "hmean", "gmean"
         ] = CytoTRACEAggregation.MEAN,
         use_raw: bool = False,
-<<<<<<< HEAD
-        n_top_genes: int = 200,
-    ) -> "CytoTRACEKernel":
-=======
         n_pos_genes: int = 200,
         n_neg_genes: Optional[int] = None,
-    ) -> None:
->>>>>>> 59259f57
+    ) -> "CytoTRACEKernel":
         """
         Re-implementation of the CytoTRACE algorithm :cite:`gulati:20` to estimate cellular plasticity.
 
@@ -322,11 +278,9 @@
         cytotrace_score /= cytotrace_score.max()
 
         self.adata.obs[Key.cytotrace("score")] = cytotrace_score
-<<<<<<< HEAD
-        self._pseudotime = 1 - cytotrace_score
-        self.adata.obs[Key.cytotrace("pseudotime")] = self._pseudotime
-=======
-        self.adata.obs[Key.cytotrace("pseudotime")] = 1 - cytotrace_score
+        self.adata.obs[Key.cytotrace("pseudotime")] = self._pseudotime = (
+            1 - cytotrace_score
+        )
         self.adata.obs[Key.cytotrace("num_exp_genes")] = num_exp_genes
         self.adata.var[Key.cytotrace("gene_corr")] = gene_corr
         self.adata.var[Key.cytotrace("pos_correlates")] = False
@@ -334,7 +288,6 @@
         self.adata.var[Key.cytotrace("neg_correlates")] = False
         if n_neg_genes is not None:
             self.adata.var.loc[neg_top_genes, Key.cytotrace("neg_correlates")] = True
->>>>>>> 59259f57
         self.adata.uns[Key.cytotrace("params")] = {
             "aggregation": aggregation,
             "layer": layer,
