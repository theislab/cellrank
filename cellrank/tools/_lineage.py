# -*- coding: utf-8 -*-
"""Lineage class module."""

from typing import List, Tuple, Union, TypeVar, Callable, Iterable, Optional
from itertools import combinations

import numpy as np
import pandas as pd

import matplotlib.colors as c

from scanpy import logging as logg

from cellrank.tools._utils import (
    _compute_mean_color,
    _convert_lineage_name,
    _unique_order_preserving,
)
from cellrank.tools._colors import _create_categorical_colors
from cellrank.tools._constants import Lin

ColorLike = TypeVar("ColorLike")
_ERROR_NOT_ITERABLE = "Expected `{}` to be iterable, found type `{}`."
_ERROR_WRONG_SIZE = "Expected `{}` to be of size `{{}}`, found `{{}}`."


def _at_least_2d(array: np.ndarray, dim: int):
    return np.expand_dims(array, dim) if array.ndim < 2 else array


class Lineage(np.ndarray):
    """
    Lightweight :class:`numpy.ndarray` wrapper that adds names and colors.

    Params
    ------
    input_array
        Input array containing lineage probabilities, each lineage being stored in a column.
    names
        Names of the lineages.
    colors
        Colors of the lineages.
    """

    def __new__(
        cls,
        input_array: np.ndarray,
        *,
        names: Iterable[str],
        colors: Optional[Iterable[ColorLike]] = None,
    ) -> "Lineage":
        """Create and return a new object."""

        if not isinstance(input_array, np.ndarray):
            raise TypeError(
                f"Input array must be of type `numpy.ndarray`, found `{type(input_array).__name__!r}`"
            )

        obj = np.asarray(input_array).view(cls)
        if obj.ndim == 1:
            obj = np.expand_dims(obj, -1)
        elif obj.ndim > 2:
            raise ValueError(
                f"Input array must be 2-dimensional, found `{obj.ndim}` dimensions."
            )

        obj._n_lineages = obj.shape[1]
        obj.names = names
        obj.colors = colors

        return obj

    def view(self, dtype=None, type=None) -> "LineageView":
        """Return a view of self."""
        return LineageView(self, names=self.names, colors=self.colors)

    def __array_finalize__(self, obj) -> None:
        if obj is None:
            return

        _names = getattr(obj, "_names", None)
        if _names is not None:
            self._n_lineages = len(_names)
            self.names = _names
        else:
            self._names = None
            self._names_to_ixs = None

        self._colors = getattr(obj, "colors", None)
        self._n_lineages = getattr(obj, "_n_lineages", 0)

    def _mixer(self, rows, mixtures):
        def update_entries(key):
            if key:
                res.append(self[rows, key].X.sum(1))
                names.append(" or ".join(self.names[key]))
                colors.append(_compute_mean_color(self.colors[key]))

        lin_kind = [_ for _ in mixtures if isinstance(_, Lin)]
        if len(lin_kind) > 1:
            raise ValueError(
                f"`Lin` enum is allowed only once in the expression, found `{lin_kind}`."
            )

        keys = [
            tuple(
                self._maybe_convert_names(
                    _convert_lineage_name(mixture), default=mixture
                )
            )
            if isinstance(mixture, str)
            else (mixture,)
            for mixture in mixtures
            if not (isinstance(mixture, Lin))
        ]
        keys = _unique_order_preserving(keys)

        # check the `keys` are unique
        overlap = [set(ks) for ks in keys]
        for c1, c2 in combinations(overlap, 2):
            overlap = c1 & c2
            if overlap:
                raise ValueError(
                    f"Found overlapping keys: `{self.names[list(overlap)]}`."
                )

        seen = set()
        names, colors, res = [], [], []
        for key in map(list, keys):
            seen.update(self.names[key])
            update_entries(key)

        if len(lin_kind) == 1:
            lin_kind = lin_kind[0]
            keys = [i for i, n in enumerate(self.names) if n not in seen]

            if lin_kind == Lin.OTHERS:
                for key in keys:
                    update_entries([key])
            elif lin_kind == Lin.REST:
                update_entries(keys)
                if keys:
                    names[-1] = str(lin_kind)
            else:
                raise ValueError(f"Invalid `Lin` enum `{lin_kind}`.")

        res = np.stack(res, axis=-1)

        return Lineage(res, names=names, colors=colors)

    def __getitem__(self, item) -> "Lineage":
        is_tuple_len_2 = (
            isinstance(item, tuple)
            and len(item) == 2
            and isinstance(
                item[0], (int, np.integer, range, slice, tuple, list, np.ndarray)
            )
        )
        if is_tuple_len_2:
            rows, col = item

            if isinstance(col, (int, np.integer, str)):
                col = [col]

            try:
                # slicing an array where row/col are like 2D indices
                if (
                    len(col) > 1
                    and len(rows) == self.shape[0]
                    and len(rows) == len(col)
                ):
                    col = self._maybe_convert_names(col, make_unique=False)
                    return Lineage(
                        self.X[rows, col], names=["mixture"], colors=["#000000"]
                    )
            except TypeError:  # because of range
                pass

            if isinstance(col, (list, tuple)):
                if any(
                    map(
                        lambda i: isinstance(i, Lin)
                        or (isinstance(i, str) and ("," in i or "or" in i)),
                        col,
                    )
                ):
                    return self._mixer(rows, col)
                col = self._maybe_convert_names(col)
                item = rows, col

        else:
            if isinstance(item, (int, np.integer, str)):
                item = [item]

            col = range(len(self.names))
            if isinstance(item, (tuple, list)):
                if any(
                    map(
                        lambda i: isinstance(i, Lin)
                        or (isinstance(i, str) and ("," in i or "or" in i)),
                        item,
                    )
                ):
                    return self._mixer(slice(None, None, None), item)
                elif any(map(lambda i: isinstance(i, str), item)):
                    item = (slice(None, None, None), self._maybe_convert_names(item))
                    col = item[1]

        shape, row_order, col_order = None, None, None
        if (
            is_tuple_len_2
            and not isinstance(item[0], slice)
            and not isinstance(item[1], slice)
        ):
            item_0 = (
                np.array(item[0]) if not isinstance(item[0], np.ndarray) else item[0]
            )
            item_1 = (
                np.array(item[1]) if not isinstance(item[1], np.ndarray) else item[1]
            )
            item_0 = _at_least_2d(item_0, -1)
            item_1 = _at_least_2d(item_1, 0)
            if item_1.dtype == np.bool:
                if item_0.dtype != np.bool:
                    if not issubclass(item_0.dtype.type, np.integer):
                        raise TypeError(f"Invalid type `{item_0.dtype.type}`.")
                    row_order = np.argsort(item_0[:, 0])
                    item_0 = _at_least_2d(np.isin(np.arange(self.shape[0]), item_0), -1)
                item = item_0 * item_1
                shape = np.max(np.sum(item, axis=0)), np.max(np.sum(item, axis=1))
                col = np.where(np.all(item_1, axis=0))[0]
            elif item_0.dtype == np.bool:
                if item_1.dtype != np.bool:
                    if not issubclass(item_1.dtype.type, np.integer):
                        raise TypeError(f"Invalid type `{item_1.dtype.type}`.")
                    col_order = np.argsort(item_1[0, :])
                    item_1 = _at_least_2d(np.isin(np.arange(self.shape[1]), item_1), 0)
                item = item_0 * item_1
                shape = np.max(np.sum(item, axis=0)), np.max(np.sum(item, axis=1))
                col = np.where(np.all(item_1, axis=0))[0]
            else:
                item = (item_0, item_1)

        obj = super().__getitem__(item)
        if shape is not None:  # keep the resulting shape
            obj = obj.reshape(shape)
        if row_order is not None:
            obj = obj[row_order, :]
        if col_order is not None:
            obj = obj[:, col_order]

        if isinstance(obj, Lineage):
            obj._names = np.atleast_1d(self.names[col])
            obj._colors = np.atleast_1d(self.colors[col])
            if col_order is not None:
                obj._names = obj._names[col_order]
                obj._colors = obj._colors[col_order]
            obj._names_to_ixs = {name: i for i, name in enumerate(obj._names)}

        return obj

    @property
    def names(self) -> np.ndarray:
        """Lineage names. Must be unique."""
        return self._names

    @names.setter
    def names(self, value: Iterable[str]):
        if not isinstance(value, Iterable):
            raise TypeError(_ERROR_NOT_ITERABLE.format("names", type(value).__name__))
        for v in value:
            if not isinstance(v, str):
                raise TypeError(
                    f"Expected `names` to be strings, found type `{type(v).__name__}`."
                )

        value = self._check_shape(value, _ERROR_WRONG_SIZE.format("names"))
        if len(set(value)) != len(value):
            raise ValueError("Not all lineage names are unique.")

        self._names = self._prepare_annotation(value)
        self._names_to_ixs = {name: ix for ix, name in enumerate(self.names)}

    @property
    def colors(self) -> np.ndarray:
        """Lineage colors."""
        return self._colors

    @colors.setter
    def colors(self, value: Optional[Iterable[ColorLike]]):
        if value is None:
            value = _create_categorical_colors(self._n_lineages)
        elif not isinstance(value, Iterable):
            raise TypeError(_ERROR_NOT_ITERABLE.format("colors", type(value).__name__))

        value = self._check_shape(value, _ERROR_WRONG_SIZE.format("colors"))
        self._colors = self._prepare_annotation(
            value,
            checker=c.is_color_like,
            transformer=c.to_hex,
            checker_msg="Value `{}` is not a valid color.",
        )

    def _maybe_convert_names(
        self,
        names: Iterable[Union[int, str]],
        is_singleton: bool = False,
        default: Optional[Union[int, str]] = None,
        make_unique: bool = True,
    ) -> Union[int, List[int]]:
        res = []
        for name in names:
            if isinstance(name, str):
                if name in self._names_to_ixs:
                    name = self._names_to_ixs[name]
                elif default is not None:
                    if isinstance(default, str):
                        if default not in self._names_to_ixs:
                            # TODO: names_to_ixs is not being properly updated
                            raise KeyError(
                                f"Invalid lineage name: `{name}`. "
                                f"Valid names are: `{list(self.names)}`."
                            )
                        name = self._names_to_ixs[default]
                    else:
                        name = default
                else:
                    raise KeyError(
                        f"Invalid lineage name `{name}`. "
                        f"Valid names are: `{list(self.names)}`."
                    )
            res.append(name)

<<<<<<< HEAD
        if make_unique:
            res = unique_order_preserving(res)
=======
        res = _unique_order_preserving(res)
>>>>>>> 5e8745cd

        return res[0] if is_singleton else res

    def _check_shape(
        self, array: Iterable[Union[str, ColorLike]], msg: str
    ) -> List[Union[str, ColorLike]]:
        array = list(array)
        if len(array) != self._n_lineages:
            raise ValueError(msg.format(self._n_lineages, len(array)))

        return array

    def _prepare_annotation(
        self,
        array: List[str],
        checker: Optional[Callable] = None,
        transformer: Optional[Callable] = None,
        checker_msg: Optional[str] = None,
    ) -> np.ndarray:
        if checker:
            assert checker_msg, "Please provide a message when `checker` is not `None`."
            for v in array:
                if not checker(v):
                    raise ValueError(checker_msg.format(v))

        if transformer is not None:
            array = np.array([transformer(v) for v in array])

        return np.array(array)

    @property
    def X(self) -> np.ndarray:
        """Convert self to numpy array, losing names and colors."""
        return np.array(self)

    def __repr__(self) -> str:
        return f'{super().__repr__()[:-1]},\n  names([{", ".join(self.names)}]))'

    def __str__(self):
        return f'{super().__str__()}\n names=[{", ".join(self.names)}])'

    def __setstate__(self, state):
        *state, names, colors = state
        names = names[-1]
        colors = colors[-1]
        self._names = np.empty(names[1])
        self._colors = np.empty(colors[1])

        super().__setstate__(tuple(state))
        self._names.__setstate__(tuple(names))
        self._colors.__setstate__(tuple(colors))

        self._names_to_ixs = {name: ix for ix, name in enumerate(self.names)}

    def __reduce__(self):
        res = list(super().__reduce__())

        names = self.names.__reduce__()
        colors = self.colors.__reduce__()
        res[-1] += (names, colors)

        return tuple(res)

    def copy(self, order="C") -> "Lineage":
        """Return a copy of itself."""
        return Lineage(
            np.array(self, copy=True, order=order),
            names=np.array(self.names, copy=True, order=order),
            colors=np.array(self.colors, copy=True, order=order),
        )

    def reduce(
        self,
        keys: Union[str, List[str], Tuple[str], np.ndarray],
        mode: str = "dist",
        dist_measure: str = "mutual_info",
        normalize_weights: str = "softmax",
        softmax_beta: float = 1,
        return_weights: bool = False,
    ) -> Union["Lineage", Tuple["Lineage", Optional[pd.DataFrame]]]:
        """
        Reduce metastable states to final/root states.

        Params
        ------
        keys
            List of keys that define the final/root states. The lineage will be reduced
            to these states by projecting the other states.
        mode
            Whether to use a distance measure to compute weights ('dist', or just rescale ('scale').
            Scaling is baseline for benchmarking.
        dist_measure
            Used to quantify similarity between query and reference states. Valid options are:

            - 'cosine_sim'
            - 'wasserstein_dist'
            - 'kl_div'
            - 'js_div'
            - 'mutual_inf'
            - 'equal'
        normalize_weights
            How to normalize the weights. Valid options are:

            - 'scale': divide by the sum (per row)
            - 'softmax': use a softmax with beta = 1
        softmax_beta
            Scaling factor in the softmax, used for normalizing the weights to sum to 1.
        return_weights
            If `True`, a :class:`pandas.DataFrame` of the weights used for the projection is returned.

        Returns
        -------
        :class:`cellrank.tl.Lineage`
            Lineage object, reduced to the final/root states.
        :class:`pandas.DataFrame`
            The weights used for the projection of shape `(n_query x n_reference)`.
        """

        if isinstance(keys, str):
            keys = [keys]

        if not len(keys):
            raise ValueError("Unable to perform the reduction, no keys specified.")

        if set(keys) == set(self.names):
            logg.warning(
                "Unable to perform the reduction, `keys` specifies all lineages. Returning self"
            )
            return (self, None) if return_weights else self

        # check input parameters
        if return_weights and mode == "scale":
            logg.warning(
                "If `mode=='scale'`, no weights are computed. Returning `None`"
            )

        # check the lineage object
        if not np.allclose(np.sum(self, axis=1), 1.0):
            raise ValueError("Memberships do not sum to one row-wise.")

        # check the keys are all in L.names
        key_mask = np.array([key in self.names for key in keys])
        if not key_mask.all():
            raise ValueError(
                f"Invalid lineage names `{list(np.array(keys)[~key_mask])}`. Valid names are: `{list(self.names)}`."
            )

        # get query and reference
        mask = np.in1d(self.names, keys)
        reference = self[:, mask]
        query = self[:, ~mask]

        if mode == "dist":
            # compute a set of weights of shape (n_query x n_reference)
            if dist_measure == "cosine_sim":
                weights = _cosine_sim(reference.copy(), query.copy())
            elif dist_measure == "wasserstein_dist":
                weights = _wasserstein_dist(reference.copy(), query.copy())
            elif dist_measure == "kl_div":
                weights = _kl_div(reference.copy(), query.copy())
            elif dist_measure == "js_div":
                weights = _js_div(reference.copy(), query.copy())
            elif dist_measure == "mutual_info":
                weights = _mutual_info(reference.copy(), query.copy())
            elif dist_measure == "equal":
                weights = np.ones((query.shape[1], reference.shape[1]))
                weights = _row_normalize(weights)
            else:
                raise ValueError(f"Invalid distance measure `{dist_measure!r}`.")

            # make some checks on the weights
            if weights.shape != (query.shape[1], reference.shape[1]):
                raise ValueError(
                    f"Expected weight matrix to be of shape `({query.shape[1]}, {reference.shape[1]})`, "
                    f"found `{weights.shape}`."
                )
            if not np.isfinite(weights).all():
                raise ValueError(
                    "Weights matrix contains elements that are not finite."
                )
            if (weights < 0).any():
                raise ValueError("Weights matrix contains negative elements.")

            if (weights == 0).any():
                logg.warning("Weights matrix contains exact zeros.")

            # normalize the weights to row-sum to one
            if normalize_weights == "scale":
                weights_n = _row_normalize(weights)
            elif normalize_weights == "softmax":
                weights_n = _softmax(_row_normalize(weights), softmax_beta)
            else:
                raise ValueError(
                    f"Normalization method `{normalize_weights!r}` not found. Valid options are: `'scale', 'softmax'`."
                )

            # check that the weights row-sum to one now
            if not np.allclose(weights_n.sum(1), 1.0):
                raise ValueError("Weights do not sum to 1 row-wise.")

            # use the weights to re-distribute probability mass form query to reference
            for i, w in enumerate(weights_n):
                reference += np.dot(query[:, i].X, w[None, :])

        elif mode == "scale":
            reference = _row_normalize(reference)
        else:
            raise ValueError(
                f"Invalid mode `{mode!r}`. Valid options are: `'dist', 'scale'`."
            )

        # check that the lineages row-sum to one now
        if not np.allclose(reference.sum(1), 1.0):
            raise ValueError("Reduced lineage rows do not sum to 1.")

        # potentially create a weights-df and return everything
        if return_weights:
            if mode == "dist":
                return (
                    reference,
                    pd.DataFrame(
                        data=weights_n, columns=reference.names, index=query.names
                    ),
                )
            return reference, None

        return reference


class LineageView(Lineage):
    """Simple view of :class:`cellrank.tools.Lineage`."""

    def copy(self, order="C") -> Lineage:
        """Return a copy of itself."""
        return Lineage(
            np.array(self, copy=True, order=order),
            names=np.array(self.names, copy=True, order=order),
            colors=np.array(self.colors, copy=True, order=order),
        )


def _remove_zero_rows(a: Lineage, b: Lineage) -> Tuple[Lineage, Lineage]:
    if a.shape[0] != b.shape[0]:
        raise ValueError("Lineage objects have unequal cell numbers")

    bool_a = (a.X == 0).any(axis=1)
    bool_b = (b.X == 0).any(axis=1)
    mask = ~np.logical_or(bool_a, bool_b)

    logg.warning(
        f"Removed {a.shape[0] - np.sum(mask)} rows because they contained zeros"
    )

    return a[mask, :], b[mask, :]


def _softmax(X, beta: float = 1):
    return np.exp(X * beta) / np.sum(np.exp(X * beta), axis=1)[:, None]


def _row_normalize(X):
    return X / np.expand_dims(X.sum(1), -1)


def _col_normalize(X, norm_ord=2):
    from numpy.linalg import norm

    return X / norm(X, ord=norm_ord, axis=0)


def _cosine_sim(reference, query):
    # the cosine similarity is symmetric

    # normalize these to have 2-norm 1
    reference_n, query_n = _col_normalize(reference, 2), _col_normalize(query, 2)

    return (reference_n.X.T @ query_n.X).T


def _point_wise_distance(reference, query, distance):
    # utility function for all point-wise distances/divergences
    # take care of rows that contain zeros
    reference_no_zero, query_no_zero = _remove_zero_rows(reference, query)

    # normalize these to be valid probability distributions (column-wise)
    reference_n, query_n = (
        _col_normalize(reference_no_zero, 1),
        _col_normalize(query_no_zero, 1),
    )

    # loop over query and reference columns and compute pairwise wasserstein distances
    weights = np.zeros((query.shape[1], reference.shape[1]))
    for i, q_d in enumerate(query_n.T.X):
        for j, r_d in enumerate(reference_n.T.X):
            weights[i, j] = 1.0 / distance(q_d, r_d)

    return weights


def _wasserstein_dist(reference, query):
    # the wasserstein distance is symmetric
    from scipy.stats import wasserstein_distance

    return _point_wise_distance(reference, query, wasserstein_distance)


def _kl_div(reference, query):
    # the KL divergence is not symmetric
    from scipy.stats import entropy

    return _point_wise_distance(reference, query, entropy)


def _js_div(reference, query):
    # the js divergence is symmetric
    from scipy.spatial.distance import jensenshannon

    return _point_wise_distance(reference, query, jensenshannon)


def _mutual_info(reference, query):
    # mutual information is not symmetric. We don't need to normalise the vectors, it's invariant under scaling.
    from sklearn.feature_selection import mutual_info_regression

    weights = np.zeros((query.shape[1], reference.shape[1]))
    for i, target in enumerate(query.X.T):
        weights[i, :] = mutual_info_regression(reference.X, target)

    return weights<|MERGE_RESOLUTION|>--- conflicted
+++ resolved
@@ -331,12 +331,8 @@
                     )
             res.append(name)
 
-<<<<<<< HEAD
         if make_unique:
             res = unique_order_preserving(res)
-=======
-        res = _unique_order_preserving(res)
->>>>>>> 5e8745cd
 
         return res[0] if is_singleton else res
 
