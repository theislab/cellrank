--- conflicted
+++ resolved
@@ -819,21 +819,17 @@
         self._use_negative_cosines = use_negative_cosines
 
     def _read_from_adata(
-<<<<<<< HEAD
         self,
         vkey: str,
         var_key: Optional[str] = "velocity_graph_uncertainties",
         use_negative_cosines: bool = True,
+        check_connectivity: bool = False,
         **kwargs,
     ):
-        super()._read_from_adata(var_key=var_key, **kwargs)
-=======
-        self, vkey: str, use_negative_cosines: bool, check_connectivity: bool, **kwargs
-    ):
         super()._read_from_adata(
-            variance_key="velocity", check_connectivity=check_connectivity, **kwargs
-        )
->>>>>>> 81fbb4a8
+            var_key=var_key, check_connectivity=check_connectivity, **kwargs
+        )
+
         if (vkey + "_graph" not in self.adata.uns.keys()) or (
             vkey + "_graph_neg" not in self.adata.uns.keys()
         ):
