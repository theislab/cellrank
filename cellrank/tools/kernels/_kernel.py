--- conflicted
+++ resolved
@@ -20,11 +20,8 @@
 from scvelo.preprocessing.moments import get_moments
 
 import numpy as np
-<<<<<<< HEAD
 from jax import jit, jacfwd, jacrev
 from cellrank import logging as logg
-=======
->>>>>>> 4867f90d
 from scipy.sparse import spdiags, issparse, spmatrix, csr_matrix
 
 from cellrank import logging as logg
@@ -557,18 +554,11 @@
 
     Parameters
     ----------
-<<<<<<< HEAD
-    adata : :class:`anndata.AnnData`
-        Annotated data object.
-    backward
-        Direction of the process.
-=======
     %(adata)s
     %(backward)s
     compute_cond_num
         Whether to compute the condition number of the transition matrix. For large matrices, this can be very slow.
->>>>>>> 4867f90d
-    kwargs
+    **kwargs
         Keyword arguments which can specify key to be read from :paramref:`adata` object.
     """
 
@@ -815,15 +805,8 @@
 
     Parameters
     ----------
-<<<<<<< HEAD
-    adata : :class:`anndata.AnnData`
-        Annotated data object.
-    backward
-        Direction of the process.
-=======
     %(adata)s
     %(backward)s
->>>>>>> 4867f90d
     vkey
         Key in :paramref:`adata` `.uns` where the velocities are stored.
     xkey
@@ -929,11 +912,6 @@
 
         Parameters
         ----------
-<<<<<<< HEAD
-=======
-        density_normalize
-            Whether or not to use the underlying KNN graph for density normalization.
->>>>>>> 4867f90d
         backward_mode
             Options are `['transpose', 'negate']`. Only matters if initialized as :paramref:`backward` =`True`.
         sigma_corr
@@ -1167,15 +1145,8 @@
 
     Parameters
     ----------
-<<<<<<< HEAD
-    adata : :class:`anndata.AnnData`
-        Annotated data object.
-    backward
-        Direction of the process.
-=======
     %(adata)s
     %(backward)s
->>>>>>> 4867f90d
     var_key
         Key in :paramref:`adata` `.uns` where the velocity variances are stored.
     compute_cond_num
@@ -1274,15 +1245,8 @@
 
     Parameters
     ----------
-<<<<<<< HEAD
-    adata : :class:`anndata.AnnData`
-        Annotated data object.
-    backward
-        Direction of the process.
-=======
     %(adata)s
     %(backward)s
->>>>>>> 4867f90d
     time_key
         Key in :paramref:`adata` `.obs` where the pseudotime is stored.
     var_key
