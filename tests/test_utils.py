# -*- coding: utf-8 -*-
<<<<<<< HEAD
from cellrank.tools._utils import _merge_categorical_series
=======
from cellrank.tools._utils import (
    _merge_approx_rcs,
    _map_names_and_colors,
    _process_series,
)
from _helpers import assert_array_nan_equal

from pandas.api.types import is_categorical_dtype
>>>>>>> 38fe3daf

import pytest
import pandas as pd
import numpy as np


class TestToolsUtils:
    def test_merge_not_categorical(self):
        x = pd.Series(["a", "b", np.nan, "b", np.nan]).astype("category")
        y = pd.Series(["b", np.nan, np.nan, "d", "a"])
        with pytest.raises(TypeError):
            _ = _merge_categorical_series(x, y)

    def test_merge_different_index(self):
        x = pd.Series(["a", "b", np.nan, "b", np.nan]).astype("category")
        y = pd.Series(["b", np.nan, np.nan, "d", "a"], index=[5, 4, 3, 2, 1]).astype(
            "category"
        )
        with pytest.raises(ValueError):
            _ = _merge_categorical_series(x, y)

    def test_merge_normal_run(self):
        x = pd.Series(["a", "b", np.nan, "b", np.nan]).astype("category")
        y = pd.Series(["b", np.nan, "a", "d", "a"]).astype("category")
        expected = pd.Series(["b", "b", "a", "d", "a"]).astype("category")

        res = _merge_categorical_series(x, y, inplace=False)

        np.testing.assert_array_equal(res.values, expected.values)

    def test_merge_normal_run_inplace(self):
        x = pd.Series(["a", "b", np.nan, "b", np.nan]).astype("category")
        y = pd.Series(["b", np.nan, "a", "d", "a"]).astype("category")
        expected = pd.Series(["b", "b", "a", "d", "a"]).astype("category")

        _ = _merge_categorical_series(x, y, inplace=True)

        assert _ is None
        np.testing.assert_array_equal(x.values, expected.values)

    def test_merge_normal_run_completely_different_categories(self):
        x = pd.Series(["a", "a", "a"]).astype("category")
        y = pd.Series(["b", "b", "b"]).astype("category")
        expected = pd.Series(["b", "b", "b"]).astype("category")

        res = _merge_categorical_series(x, y, inplace=False)

        np.testing.assert_array_equal(res.values, expected.values)
        np.testing.assert_array_equal(res.cat.categories.values, ["b"])

<<<<<<< HEAD
    def test_merge_colors_not_colorlike(self):
        with pytest.raises(ValueError):
            x = pd.Series(["a", "b", np.nan, "b", np.nan]).astype("category")
            y = pd.Series(["b", np.nan, "a", "d", "a"]).astype("category")
            colors_x = ["red", "foo"]

            _ = _merge_categorical_series(x, y, colors_old=colors_x, inplace=True)

    def test_merge_colors_wrong_number_of_colors(self):
        with pytest.raises(ValueError):
            x = pd.Series(["a", "b", np.nan, "b", np.nan]).astype("category")
            y = pd.Series(["b", np.nan, "a", "d", "a"]).astype("category")
            colors_x = ["red"]

            _ = _merge_categorical_series(x, y, colors_old=colors_x, inplace=True)

    def test_merge_colors_wrong_dict(self):
        with pytest.raises(ValueError):
            x = pd.Series(["a", "b", np.nan, "b", np.nan]).astype("category")
            y = pd.Series(["b", np.nan, "a", "d", "a"]).astype("category")
            colors_x = {"a": "red", "foo": "blue"}

            _ = _merge_categorical_series(x, y, colors_old=colors_x, inplace=True)

    def test_merge_colors_simple_old(self):
        x = pd.Series(["a", "b", np.nan, "b", np.nan]).astype("category")
        y = pd.Series(["b", np.nan, "a", "d", "a"]).astype("category")
        colors_x = ["red", "blue"]

        colors_merged = _merge_categorical_series(
            x, y, colors_old=colors_x, inplace=True
        )

        np.testing.assert_array_equal(colors_merged, ["red", "blue", "#4daf4a"])

    def test_merge_colors_simple_old_no_inplace(self):
        x = pd.Series(["a", "b", np.nan, "b", np.nan]).astype("category")
        y = pd.Series(["b", np.nan, "a", "d", "a"]).astype("category")
        expected = pd.Series(["b", "b", "a", "d", "a"]).astype("category")
        colors_x = ["red", "blue"]

        merged, colors_merged = _merge_categorical_series(
            x, y, colors_old=colors_x, inplace=False
        )

        np.testing.assert_array_equal(merged.values, expected.values)
        np.testing.assert_array_equal(colors_merged, ["red", "blue", "#4daf4a"])

    def test_merge_colors_simple_new(self):
        x = pd.Series(["a", "b", np.nan, "b", np.nan]).astype("category")
        y = pd.Series(["b", np.nan, "a", "d", "a"]).astype("category")
        colors_y = ["red", "blue", "green"]

        colors_merged = _merge_categorical_series(
            x, y, colors_new=colors_y, inplace=True
        )

        np.testing.assert_array_equal(colors_merged, ["#e41a1c", "#377eb8", "green"])

    def test_merge_colors_both(self):
        x = pd.Series(["a", "b", np.nan, "b", np.nan]).astype("category")
        y = pd.Series(["b", np.nan, "a", "d", "a"]).astype("category")
        colors_x = ["red", "blue"]
        colors_y = ["green", "yellow", "black"]

        colors_merged = _merge_categorical_series(
            x, y, colors_old=colors_x, colors_new=colors_y, inplace=True
        )

        np.testing.assert_array_equal(colors_merged, ["red", "blue", "black"])

    def test_merge_colors_both_overwrite(self):
        x = pd.Series(["a", "b", np.nan, "b", np.nan]).astype("category")
        y = pd.Series(["b", np.nan, "a", "d", "a"]).astype("category")
        colors_x = ["red", "blue"]
        colors_y = ["green", "yellow", "black"]

        colors_merged = _merge_categorical_series(
            x,
            y,
            colors_old=colors_x,
            colors_new=colors_y,
            color_overwrite=True,
            inplace=True,
        )

        np.testing.assert_array_equal(colors_merged, ["green", "yellow", "black"])
=======

class TestMapNamesAndColors:
    def test_simple_not_categorical(self):
        x = pd.Series(["a", "b", np.nan, "b", np.nan]).astype("category")
        y = pd.Series(["b", np.nan, np.nan, "d", "a"])

        with pytest.raises(TypeError):
            _ = _map_names_and_colors(x, y)

    def test_simple_wrong_index(self):
        x = pd.Series(["a", "b", np.nan, "b", np.nan]).astype("category")
        y = pd.Series(
            ["b", np.nan, np.nan, "d", "a"], index=["foo", "bar", "baz", "quux", "quas"]
        )

        with pytest.raises(TypeError):
            _ = _map_names_and_colors(x, y)

    def test_simple_not_color_like(self):
        x = pd.Series(["a", "b", np.nan, "b", np.nan]).astype("category")
        y = pd.Series(["b", np.nan, np.nan, "d", "a"]).astype("category")

        with pytest.raises(ValueError):
            _ = _map_names_and_colors(x, y, colors_reference=["foo", "bar"])

    def test_simple_not_invalid_color_length(self):
        x = pd.Series(["a", "b", np.nan, "b", np.nan]).astype("category")
        y = pd.Series(["b", np.nan, np.nan, "d", "a"]).astype("category")

        with pytest.raises(ValueError):
            _ = _map_names_and_colors(x, y, colors_reference=["red"])

    def test_simple_run(self):
        x = pd.Series(["a", "b", np.nan, "b", np.nan]).astype("category")
        y = pd.Series(["b", np.nan, np.nan, "d", "a"]).astype("category")
        expected = pd.Series(["a_1", "a_2", "b"])
        expected_index = pd.Index(["a", "b", "d"])

        res = _map_names_and_colors(x, y)

        assert isinstance(res, pd.Series)
        np.testing.assert_array_equal(res.values, expected.values)
        np.testing.assert_array_equal(res.index.values, expected_index.values)

    def test_return_colors(self):
        x = pd.Series(["a", "b", np.nan, "b", np.nan]).astype("category")
        y = pd.Series(["b", np.nan, np.nan, "d", "a"]).astype("category")

        res, colors = _map_names_and_colors(x, y, colors_reference=["red", "green"])

        assert isinstance(res, pd.Series)
        assert isinstance(colors, list)
        np.testing.assert_array_equal(colors, ["#bb2200", "#ee6655", "#008000"])


class TestProcessSeries:
    def test_not_categorical(self):
        x = pd.Series(["a", "b", np.nan, "b", np.nan])

        with pytest.raises(TypeError):
            _ = _process_series(x, ["foo"])

    def test_colors_wrong_number_of_colors(self):
        x = pd.Series(["a", "b", np.nan, "b", np.nan]).astype("category")

        with pytest.raises(ValueError):
            _ = _process_series(x, ["foo"], colors=["red"])

    def test_colors_not_colorlike(self):
        x = pd.Series(["a", "b", np.nan, "b", np.nan]).astype("category")

        with pytest.raises(ValueError):
            _ = _process_series(x, ["foo"], colors=["bar"])

    def test_keys_are_not_proper_categories(self):
        x = pd.Series(["a", "b", np.nan, "b", np.nan]).astype("category")

        with pytest.raises(ValueError):
            _ = _process_series(x, ["foo"])

    def test_keys_overlap(self):
        x = pd.Series(["a", "b", np.nan, "b", np.nan]).astype("category")

        with pytest.raises(ValueError):
            _ = _process_series(x, ["a", "b, a"])

    def test_normal_run(self):
        x = pd.Series(["a", "b", np.nan, "b", np.nan]).astype("category")
        expected = pd.Series(["a"] + [np.nan] * 4).astype("category")

        res = _process_series(x, keys=["a"])

        assert_array_nan_equal(expected, res)

    def test_repeat_key(self):
        x = pd.Series(["a", "b", np.nan, "b", np.nan]).astype("category")
        expected = pd.Series(["a"] + [np.nan] * 4).astype("category")

        res = _process_series(x, keys=["a, a, a"])

        assert_array_nan_equal(res, expected)

    def test_reoder_keys(self):
        x = pd.Series(["b", "c", "a", "d", "a"]).astype("category")
        expected = pd.Series(["a or b or d", np.nan] + ["a or b or d"] * 3).astype(
            "category"
        )

        res = _process_series(x, keys=["b, a, d"])

        assert_array_nan_equal(res, expected)

    def test_no_keys(self):
        x = pd.Series(["a", "b", np.nan, "b", np.nan]).astype("category")

        res = _process_series(x, keys=None)

        assert x is res

    def test_no_keys_colors(self):
        x = pd.Series(["a", "b", np.nan, "b", np.nan]).astype("category")
        colors = ["foo"]

        res, res_colors = _process_series(x, keys=None, colors=colors)

        assert x is res
        assert colors is res_colors

    def test_empty_keys(self):
        x = pd.Series(["a", "b", np.nan, "b", np.nan]).astype("category")

        res = _process_series(x, [])

        assert res.shape == x.shape
        assert np.all(pd.isnull(res))

    def test_return_colors(self):
        x = pd.Series(["b", "c", "a", "d", "a"]).astype("category")
        expected = pd.Series(["a or b", "c or d", "a or b", "c or d", "a or b"]).astype(
            "category"
        )

        res, colors = _process_series(
            x, keys=["b, a", "d, c"], colors=["red", "green", "blue", "white"]
        )

        assert isinstance(res, pd.Series)
        assert is_categorical_dtype(res)
        assert isinstance(colors, list)

        np.testing.assert_array_equal(res.values, expected.values)
        assert set(colors) == {"#804000", "#8080ff"}
>>>>>>> 38fe3daf
<|MERGE_RESOLUTION|>--- conflicted
+++ resolved
@@ -1,16 +1,12 @@
 # -*- coding: utf-8 -*-
-<<<<<<< HEAD
-from cellrank.tools._utils import _merge_categorical_series
-=======
 from cellrank.tools._utils import (
-    _merge_approx_rcs,
+    _merge_categorical_series,
     _map_names_and_colors,
     _process_series,
 )
 from _helpers import assert_array_nan_equal
 
 from pandas.api.types import is_categorical_dtype
->>>>>>> 38fe3daf
 
 import pytest
 import pandas as pd
@@ -61,7 +57,6 @@
         np.testing.assert_array_equal(res.values, expected.values)
         np.testing.assert_array_equal(res.cat.categories.values, ["b"])
 
-<<<<<<< HEAD
     def test_merge_colors_not_colorlike(self):
         with pytest.raises(ValueError):
             x = pd.Series(["a", "b", np.nan, "b", np.nan]).astype("category")
@@ -149,7 +144,7 @@
         )
 
         np.testing.assert_array_equal(colors_merged, ["green", "yellow", "black"])
-=======
+
 
 class TestMapNamesAndColors:
     def test_simple_not_categorical(self):
@@ -301,5 +296,4 @@
         assert isinstance(colors, list)
 
         np.testing.assert_array_equal(res.values, expected.values)
-        assert set(colors) == {"#804000", "#8080ff"}
->>>>>>> 38fe3daf
+        assert set(colors) == {"#804000", "#8080ff"}