from typing import Tuple, Callable, Optional

import pytest
from _helpers import (
    bias_knn,
    create_kernels,
    density_normalization,
    jax_not_installed_skip,
    random_transition_matrix,
)

from scanpy import Neighbors
from anndata import AnnData

import numpy as np

import cellrank as cr
from cellrank.tl._utils import _normalize
from cellrank.ul._utils import _get_neighs, _get_neighs_params
from cellrank.tl.kernels import (
    Constant,
    VelocityKernel,
    PseudotimeKernel,
    PrecomputedKernel,
    ConnectivityKernel,
)
from cellrank.tl._constants import _transition
from cellrank.tl.kernels._base_kernel import KernelAdd, KernelMul, _is_bin_mult

_rtol = 1e-6


class CustomFunc(cr.tl.kernels.SimilaritySchemeABC):
    def __call__(
        self, v: np.ndarray, D: np.ndarray, softmax_scale: float = 1.0
    ) -> Tuple[np.ndarray, np.ndarray]:
        probs, logits = np.zeros((D.shape[0],), dtype=np.float64), np.zeros(
            (D.shape[0],), dtype=np.float64
        )
        probs[0] = 1.0

        return probs, logits


class CustomFuncHessian(CustomFunc):
    def hessian(
        self, v: np.ndarray, D: np.ndarray, _softmax_scale: float = 1.0
    ) -> np.ndarray:
        # should be either (n, g, g) or (n, g), will be (g, g)
        return np.zeros((D.shape[0], v.shape[0], v.shape[0]))


class InvalidFuncProbs(cr.tl.kernels.SimilaritySchemeABC):
    def __call__(
        self, v: np.ndarray, D: np.ndarray, _softmax_scale: float = 1.0
    ) -> Tuple[np.ndarray, np.ndarray]:
        return np.ones((D.shape[0],), dtype=np.float64), np.zeros(
            (D.shape[0],), dtype=np.float64
        )


class InvalidFuncHessianShape(CustomFunc):
    def __call__(
        self, v: np.ndarray, D: np.ndarray, _softmax_scale: float = 1.0
    ) -> Tuple[np.ndarray, np.ndarray]:
        probs, logits = np.zeros((D.shape[0],), dtype=np.float64), np.zeros(
            (D.shape[0],), dtype=np.float64
        )
        probs[-1] = 1.0

        return probs, logits

    def hessian(
        self, v: np.ndarray, _D: np.ndarray, _softmax_scale: float = 1.0
    ) -> np.ndarray:
        # should be either (n, g, g) or (n, g), will be (g, g)
        return np.zeros((v.shape[0], v.shape[0]))


class TestInitializeKernel:
    def test_none_transition_matrix(self, adata: AnnData):
        vk = VelocityKernel(adata)
        ck = ConnectivityKernel(adata)
        pk = PseudotimeKernel(adata, time_key="latent_time")

        assert vk._transition_matrix is None
        assert ck._transition_matrix is None
        assert pk._transition_matrix is None

    def test_not_none_transition_matrix_compute(self, adata: AnnData):
        vk = VelocityKernel(adata).compute_transition_matrix(softmax_scale=4)
        ck = ConnectivityKernel(adata).compute_transition_matrix()
        pk = PseudotimeKernel(adata, time_key="latent_time").compute_transition_matrix()

        assert vk.transition_matrix is not None
        assert ck.transition_matrix is not None
        assert pk.transition_matrix is not None

    def test_not_none_transition_matrix_accessor(self, adata: AnnData):
        vk = VelocityKernel(adata)
        ck = ConnectivityKernel(adata)
        pk = PseudotimeKernel(adata, time_key="latent_time")

        assert vk.transition_matrix is not None
        assert ck.transition_matrix is not None
        assert pk.transition_matrix is not None

    def test_adding_hidden_constants(self, adata: AnnData):
        k = VelocityKernel(adata) + ConnectivityKernel(adata)

        assert _is_bin_mult(k[0])
        assert isinstance(k[0], KernelMul)
        assert isinstance(k[0][0], Constant)
        assert isinstance(k[0][1], VelocityKernel)
        assert k[0][0].transition_matrix == 1.0

        assert _is_bin_mult(k[1])
        assert isinstance(k[1], KernelMul)
        assert isinstance(k[1][0], Constant)
        assert isinstance(k[1][1], ConnectivityKernel)
        assert k[1][0].transition_matrix == 1.0

    def test_length(self, adata: AnnData):
        k = VelocityKernel(adata) + ConnectivityKernel(adata)
        assert len(k) == 2

    def test_accessor_out_of_range(self, adata: AnnData):
        k = VelocityKernel(adata) + ConnectivityKernel(adata)

        with pytest.raises(IndexError):
            _ = k[2]

    def test_parent(self, adata: AnnData):
        vk = VelocityKernel(adata)
        ck = ConnectivityKernel(adata)
        k = vk + ck

        assert vk._parent._parent is k  # invisible constants
        assert ck._parent._parent is k
        assert k._parent is None

    def test_uninitialized_both(self, adata: AnnData):
        k = VelocityKernel(adata) + ConnectivityKernel(adata)

        with pytest.raises(RuntimeError):
            k.compute_transition_matrix()

    def test_uninitialized_one(self, adata: AnnData):
        k = (
            VelocityKernel(adata)
            + ConnectivityKernel(adata).compute_transition_matrix()
        )

        with pytest.raises(RuntimeError):
            k.compute_transition_matrix()

    def test_initialized(self, adata: AnnData):
        k = (
            VelocityKernel(adata).compute_transition_matrix(softmax_scale=4)
            + ConnectivityKernel(adata).compute_transition_matrix()
        )
        k.compute_transition_matrix()

        assert k.transition_matrix is not None

    def test_invalida_type(self, adata: AnnData):
        with pytest.raises(TypeError):
            _ = None * VelocityKernel(adata)

    def test_negative_constant(self, adata: AnnData):
        with pytest.raises(ValueError):
            _ = -1 * VelocityKernel(adata)

    def test_invalid_constant(self, adata: AnnData):
        with pytest.raises(TypeError):
            _ = Constant(None, None)

    def test_inversion(self, adata: AnnData):
        c = ConnectivityKernel(adata, backward=False)
        assert not c.backward

        nc = ~c
        assert nc.backward

    def test_inversion_inplace(self, adata: AnnData):
        c = ConnectivityKernel(adata, backward=False)

        assert not c.backward
        _ = ~c
        assert c.backward

    def test_inversion_propagation(self, adata: AnnData):
        c = ConnectivityKernel(adata, backward=False)
        v = VelocityKernel(adata, backward=False)
        k = ~(c + v)

        assert c.backward
        assert v.backward
        assert k.backward

    def test_inversion_recalculation(self, adata: AnnData):
        c = ConnectivityKernel(adata).compute_transition_matrix()
        z = ~(c + c)
        with pytest.raises(RuntimeError):
            z.compute_transition_matrix()

    def test_inversion_preservation_of_constants(self, adata: AnnData):
        c = ConnectivityKernel(adata).compute_transition_matrix()
        a = (3 * c + 1 * c).compute_transition_matrix()
        b = ~a
        c.compute_transition_matrix()

        assert a[0][0].transition_matrix == 3 / 4
        assert b[0][0].transition_matrix == 3 / 4
        assert a[1][0].transition_matrix == 1 / 4
        assert b[1][0].transition_matrix == 1 / 4

    def test_addition_simple(self, adata: AnnData):
        k = VelocityKernel(adata) + ConnectivityKernel(adata)

        assert isinstance(k, KernelAdd)

    def test_multiplication_simple(self, adata: AnnData):
        k = 10 * VelocityKernel(adata)
        c = _is_bin_mult(k)

        assert isinstance(c, Constant)
        assert c.transition_matrix == 10

    def test_multiplication_simple_normalization(self, adata: AnnData):
        k = 10 * VelocityKernel(adata).compute_transition_matrix(softmax_scale=4)
        c = _is_bin_mult(k)

        assert c.transition_matrix == 10

    def test_constant(self, adata: AnnData):
        k = 9 * VelocityKernel(adata) + 1 * ConnectivityKernel(adata)
        c1, c2 = _is_bin_mult(k[0]), _is_bin_mult(k[1])

        assert c1.transition_matrix == 9
        assert c2.transition_matrix == 1

    def test_constant_normalize_2(self, adata: AnnData):
        k = (
            9 * VelocityKernel(adata).compute_transition_matrix(softmax_scale=4)
            + 1 * ConnectivityKernel(adata).compute_transition_matrix()
        )
        k.compute_transition_matrix()
        c1, c2 = _is_bin_mult(k[0]), _is_bin_mult(k[1])

        assert c1.transition_matrix == 9 / 10
        assert c2.transition_matrix == 1 / 10

    def test_constant_normalize_3(self, adata: AnnData):
        k = (
            VelocityKernel(adata).compute_transition_matrix(softmax_scale=4)
            + ConnectivityKernel(adata).compute_transition_matrix()
            + ConnectivityKernel(adata).compute_transition_matrix()
        )
        k.compute_transition_matrix()
        c1, c2, c3 = _is_bin_mult(k[0]), _is_bin_mult(k[1]), _is_bin_mult(k[2])

        assert c1.transition_matrix == 1 / 3
        assert c2.transition_matrix == 1 / 3
        assert c3.transition_matrix == 1 / 3

    def test_constant_wrong_parentheses(self, adata: AnnData):
        k = VelocityKernel(adata).compute_transition_matrix(softmax_scale=4) + (
            ConnectivityKernel(adata).compute_transition_matrix()
            + ConnectivityKernel(adata).compute_transition_matrix()
        )
        k.compute_transition_matrix()
        c1, c2, c3 = _is_bin_mult(k[0]), _is_bin_mult(k[1]), _is_bin_mult(k[2])

        assert c1.transition_matrix == 1 / 3
        assert c2.transition_matrix == 1 / 3
        assert c3.transition_matrix == 1 / 3

    def test_constant_correct_parentheses(self, adata: AnnData):
        k = 1 * VelocityKernel(adata).compute_transition_matrix(softmax_scale=4) + 1 * (
            ConnectivityKernel(adata).compute_transition_matrix()
            + ConnectivityKernel(adata).compute_transition_matrix()
        )
        k.compute_transition_matrix()
        c1, c2, c3 = (
            _is_bin_mult(k[0]),
            _is_bin_mult(k[1][1][0]),
            _is_bin_mult(k[1][1][1]),
        )

        assert c1.transition_matrix == 1 / 2
        assert c2.transition_matrix == 1 / 2
        assert c3.transition_matrix == 1 / 2

    def test_adaptive_kernel_constants(self, adata: AnnData):
        ck1 = ConnectivityKernel(adata).compute_transition_matrix()
        ck1._mat_scaler = np.random.normal(size=(adata.n_obs, adata.n_obs))

        ck2 = ConnectivityKernel(adata).compute_transition_matrix()
        ck2._mat_scaler = np.random.normal(size=(adata.n_obs, adata.n_obs))

        k = (3 * ck1) ^ (1 * ck2)
        k.compute_transition_matrix()

        assert k[0][0]._value == 3 / 4
        assert k[1][0]._value == 1 / 4

    def test_adaptive_kernel_complex(self, adata: AnnData):
        ck1 = ConnectivityKernel(adata).compute_transition_matrix()
        ck1._mat_scaler = np.random.normal(size=(adata.n_obs, adata.n_obs))

        ck2 = ConnectivityKernel(adata).compute_transition_matrix()
        ck2._mat_scaler = np.random.normal(size=(adata.n_obs, adata.n_obs))

        ck3 = ConnectivityKernel(adata).compute_transition_matrix()
        ck3._mat_scaler = np.random.normal(size=(adata.n_obs, adata.n_obs))

        k = 4 * ((3 * ck1) ^ (1 * ck2)) + 2 * ck3
        k.compute_transition_matrix()

        assert k[0][0].transition_matrix == 4 / 6
        assert k[1][0].transition_matrix == 2 / 6
        assert k[0][1][0][0]._value == 3 / 4
        assert k[0][1][1][0]._value == 1 / 4

    def test_repr(self, adata: AnnData):
        rpr = repr(VelocityKernel(adata))

        assert rpr == "<Velo>"

    def test_repr_inv(self, adata: AnnData):
        rpr = repr(~VelocityKernel(adata))

        assert rpr == "~<Velo>"

    def test_repr_inv_comb(self, adata: AnnData):
        rpr = repr(~(VelocityKernel(adata) + ConnectivityKernel(adata)))

        assert rpr == "~((1 * <Velo>) + (1 * <Conn>))"

    def test_str_repr_equiv_no_transition_matrix(self, adata: AnnData):
        vk = VelocityKernel(adata)
        string = str(vk)
        rpr = repr(vk)

        assert string == rpr
        assert string == "<Velo>"

    def test_str(self, adata: AnnData):
        string = str(ConnectivityKernel(adata).compute_transition_matrix())

        assert string == "<Conn[dnorm=True, key=connectivities]>"

    def test_str_inv(self, adata: AnnData):
        string = str(
            ConnectivityKernel(adata, backward=True).compute_transition_matrix()
        )

        assert string == "~<Conn[dnorm=True, key=connectivities]>"

    def test_combination_correct_parameters(self, adata: AnnData):
        from cellrank.tl.kernels import CosineScheme

        k = VelocityKernel(adata).compute_transition_matrix(
            softmax_scale=4,
            seed=42,
            scheme="cosine",
        ) + (
            ConnectivityKernel(adata).compute_transition_matrix(density_normalize=False)
            + ConnectivityKernel(adata).compute_transition_matrix(
                density_normalize=True
            )
        )
        k.compute_transition_matrix()

        assert isinstance(k.params, dict)
        assert len(k.params) == 3
        assert {"dnorm": True, "key": "connectivities"} in k.params.values()
        assert {"dnorm": False, "key": "connectivities"} in k.params.values()
        assert {
            "softmax_scale": 4,
            "mode": "deterministic",
            "seed": 42,
            "scheme": str(CosineScheme()),
        } in k.params.values()


class TestKernel:
    def test_precomputed_not_array(self):
        with pytest.raises(TypeError):
            _ = PrecomputedKernel([[1, 0], [0, 1]])

    def test_precomputed_not_square(self):
        with pytest.raises(ValueError):
            _ = PrecomputedKernel(np.random.normal(size=(10, 9)))

    def test_precomputed_not_a_transition_matrix(self):
        mat = random_transition_matrix(100)
        mat[0, 0] = 0xDEADBEEF
        with pytest.raises(ValueError):
            _ = PrecomputedKernel(mat)

    def test_precomputed_from_kernel_no_transition(self, adata: AnnData):
        vk = VelocityKernel(adata)

        with pytest.raises(ValueError):
            PrecomputedKernel(vk)

    def test_precomputed_from_kernel(self, adata: AnnData):
        vk = VelocityKernel(adata).compute_transition_matrix(
            mode="stochastic",
            softmax_scale=4,
        )

        pk = PrecomputedKernel(vk)
        pk.write_to_adata()

        assert pk.adata is vk.adata
        assert pk._origin == str(vk).strip("~<>")
        assert pk.params is not vk.params
        assert pk.params == vk.params
        assert pk.transition_matrix is not vk.transition_matrix
        np.testing.assert_array_equal(pk.transition_matrix.A, vk.transition_matrix.A)

    def test_precomputed_no_adata(self):
        pk = PrecomputedKernel(random_transition_matrix(50))
        pk.write_to_adata()

        assert isinstance(pk.adata, AnnData)
        assert pk._origin == "'array'"
        assert pk.adata.shape == (50, 1)
        assert pk.adata.obs.shape == (50, 0)
        assert pk.adata.var.shape == (1, 0)
        assert "T_fwd_params" in pk.adata.uns.keys()
        assert pk.adata.uns["T_fwd_params"] == {"params": pk.params}
        np.testing.assert_array_equal(
            pk.adata.obsp["T_fwd"].toarray(), pk.transition_matrix.toarray()
        )

    def test_precomputed_different_adata(self, adata: AnnData):
        vk = VelocityKernel(adata).compute_transition_matrix(
            mode="stochastic", softmax_scale=4
        )
        bdata = adata.copy()

        pk = PrecomputedKernel(vk, adata=bdata)

        assert pk.adata is adata
        assert pk.adata is vk.adata
        assert pk.adata is not bdata

    def test_precomputed_adata_origin(self, adata: AnnData):
        vk = VelocityKernel(adata).compute_transition_matrix(
            mode="stochastic", softmax_scale=4
        )
        vk.write_to_adata("foo")

        pk = PrecomputedKernel("foo", adata=adata)

        assert pk._origin == "adata.obsp['foo']"

    def test_precomputed_adata(self, adata: AnnData):
        pk = PrecomputedKernel(random_transition_matrix(adata.n_obs), adata=adata)

        assert pk.adata is adata

    def test_precomputed_transition_matrix(self, adata: AnnData):
        mat = random_transition_matrix(adata.n_obs)
        pk = PrecomputedKernel(mat)

        np.testing.assert_array_equal(mat, pk.transition_matrix.toarray())

    def test_precomputed_sum(self, adata: AnnData):
        mat = random_transition_matrix(adata.n_obs)
        pk = PrecomputedKernel(mat)
        vk = VelocityKernel(adata).compute_transition_matrix(softmax_scale=4)

        expected = (0.5 * vk.transition_matrix) + (0.5 * pk.transition_matrix)
        actual = (pk + vk).compute_transition_matrix()

        np.testing.assert_array_almost_equal(
            expected.toarray(), actual.transition_matrix.toarray()
        )

    def test_write_adata(self, adata: AnnData):
        vk = VelocityKernel(adata).compute_transition_matrix(softmax_scale=4)
        vk.write_to_adata()

        assert adata is vk.adata
        assert "T_fwd_params" in adata.uns.keys()
        np.testing.assert_array_equal(
            adata.obsp["T_fwd"].toarray(), vk.transition_matrix.toarray()
        )

    def test_write_adata_key(self, adata: AnnData):
        vk = VelocityKernel(adata).compute_transition_matrix(softmax_scale=4)
        vk.write_to_adata(key="foo")

        assert adata is vk.adata
        assert "foo_params" in adata.uns.keys()
        np.testing.assert_array_equal(
            adata.obsp["foo"].toarray(), vk.transition_matrix.toarray()
        )

    def test_row_normalized(self, adata: AnnData):
        vk = VelocityKernel(adata)

        vk.compute_transition_matrix(density_normalize=False, softmax_scale=4)
        T = vk.transition_matrix
        np.testing.assert_allclose(T.sum(1), 1, rtol=_rtol)

    @jax_not_installed_skip
    def test_row_normalized_dense_norm_stoch(self, adata: AnnData):
        vk = VelocityKernel(adata)
        vk.compute_transition_matrix(mode="stochastic", softmax_scale=4)
        T_stoch = vk.transition_matrix

        np.testing.assert_allclose(T_stoch.sum(1), 1, rtol=_rtol)

    @jax_not_installed_skip
    def test_transition_forward_stoch_high_lvl(self, adata: AnnData):
        backward = False

        vk = VelocityKernel(adata, backward=backward).compute_transition_matrix(
            mode="stochastic",
            softmax_scale=4,
        )
        T_1 = vk.transition_matrix

        T_2 = cr.tl.transition_matrix(
            adata,
            mode="stochastic",
            backward=backward,
            softmax_scale=4,
            weight_connectivities=0,
        ).transition_matrix

        np.testing.assert_allclose(T_1.A, T_2.A, rtol=_rtol)

    def test_palantir(self, adata: AnnData):
        conn = _get_neighs(adata, "connectivities")
        n_neighbors = _get_neighs_params(adata)["n_neighbors"]
        pseudotime = adata.obs["latent_time"]

        conn_biased = bias_knn(conn, pseudotime, n_neighbors)
        T_1 = _normalize(conn_biased)

        pk = PseudotimeKernel(adata, time_key="latent_time").compute_transition_matrix(
            density_normalize=False
        )
        T_2 = pk.transition_matrix

        np.testing.assert_allclose(T_1.A, T_2.A, rtol=_rtol)

    def test_palantir_inverse(self, adata: AnnData):
        pk = PseudotimeKernel(adata, time_key="latent_time")
        pt = pk.pseudotime.copy()

        pk_inv = ~pk

        assert pk_inv is pk
        assert pk_inv.backward
        np.testing.assert_allclose(pt, 1 - pk_inv.pseudotime)

    def test_palantir_dense_norm(self, adata: AnnData):
        conn = _get_neighs(adata, "connectivities")
        n_neighbors = _get_neighs_params(adata)["n_neighbors"]
        pseudotime = adata.obs["latent_time"]

        conn_biased = bias_knn(conn, pseudotime, n_neighbors)
        T_1 = density_normalization(conn_biased, conn)
        T_1 = _normalize(T_1)

        pk = PseudotimeKernel(adata, time_key="latent_time").compute_transition_matrix(
            density_normalize=True
        )
        T_2 = pk.transition_matrix

        np.testing.assert_allclose(T_1.A, T_2.A, rtol=_rtol)

    def test_palantir_differ_dense_norm(self, adata: AnnData):
        conn = _get_neighs(adata, "connectivities")
        n_neighbors = _get_neighs_params(adata)["n_neighbors"]
        pseudotime = adata.obs["latent_time"]

        conn_biased = bias_knn(conn, pseudotime, n_neighbors)
        T_1 = density_normalization(conn_biased, conn)
        T_1 = _normalize(T_1)

        pk = PseudotimeKernel(adata, time_key="latent_time").compute_transition_matrix(
            density_normalize=False
        )
        T_2 = pk.transition_matrix

        assert not np.allclose(T_1.A, T_2.A, rtol=_rtol)

    def test_manual_combination_det(self, adata: AnnData):
        mode = "deterministic"

        vk = VelocityKernel(adata).compute_transition_matrix(mode=mode, softmax_scale=4)
        ck = ConnectivityKernel(adata).compute_transition_matrix()

        T_vk = vk.transition_matrix
        T_ck = ck.transition_matrix
        T_comb_manual = 0.8 * T_vk + 0.2 * T_ck

        comb_kernel = 0.8 * vk + 0.2 * ck
        T_comb_kernel = comb_kernel.transition_matrix

        np.testing.assert_allclose(T_comb_kernel.A, T_comb_manual.A, rtol=_rtol)

    @jax_not_installed_skip
    def test_manual_combination_stoch(self, adata: AnnData):
        mode = "stochastic"

        vk = VelocityKernel(adata).compute_transition_matrix(mode=mode, softmax_scale=4)
        ck = ConnectivityKernel(adata).compute_transition_matrix()

        T_vk = vk.transition_matrix
        T_ck = ck.transition_matrix
        T_comb_manual = 0.8 * T_vk + 0.2 * T_ck

        comb_kernel = 0.8 * vk + 0.2 * ck
        T_comb_kernel = comb_kernel.transition_matrix

        np.testing.assert_allclose(T_comb_kernel.A, T_comb_manual.A, rtol=_rtol)

    def test_manual_combination_sam(self, adata: AnnData):
        mode = "sampling"

        vk = VelocityKernel(adata).compute_transition_matrix(mode=mode, softmax_scale=4)
        ck = ConnectivityKernel(adata).compute_transition_matrix()

        T_vk = vk.transition_matrix
        T_ck = ck.transition_matrix
        T_comb_manual = 0.8 * T_vk + 0.2 * T_ck

        comb_kernel = 0.8 * vk + 0.2 * ck
        T_comb_kernel = comb_kernel.transition_matrix

        np.testing.assert_allclose(T_comb_kernel.A, T_comb_manual.A, rtol=_rtol)

    def test_manual_combination_no_precomputed(self, adata: AnnData):
        density_normalize = False

        vk = VelocityKernel(adata).compute_transition_matrix(softmax_scale=4)
        ck = ConnectivityKernel(adata).compute_transition_matrix(
            density_normalize=density_normalize
        )

        T_vk = vk.transition_matrix
        T_ck = ck.transition_matrix
        T_comb_manual = 0.8 * T_vk + 0.2 * T_ck

        vk = VelocityKernel(adata).compute_transition_matrix(softmax_scale=4)
        ck = ConnectivityKernel(adata).compute_transition_matrix(
            density_normalize=density_normalize
        )
        comb_kernel = 0.8 * vk + 0.2 * ck
        comb_kernel.compute_transition_matrix()
        T_comb_kernel = comb_kernel.transition_matrix

        np.testing.assert_allclose(T_comb_manual.A, T_comb_kernel.A, rtol=_rtol)

    def test_manual_combination_backward(self, adata: AnnData):
        backward, density_normalize = True, False

        vk = VelocityKernel(adata, backward=backward).compute_transition_matrix(
            softmax_scale=4
        )

        ck = ConnectivityKernel(adata, backward=backward).compute_transition_matrix(
            density_normalize=density_normalize
        )

        T_vk = vk.transition_matrix
        T_ck = ck.transition_matrix
        T_comb_manual = 0.8 * T_vk + 0.2 * T_ck

        comb_kernel = 0.8 * vk + 0.2 * ck
        T_comb_kernel = comb_kernel.transition_matrix

        np.testing.assert_allclose(T_comb_manual.A, T_comb_kernel.A, rtol=_rtol)

    def test_manual_combination_backward_dense_norm(self, adata: AnnData):
        backward, density_normalize = True, True

        vk = VelocityKernel(adata, backward=backward).compute_transition_matrix(
            softmax_scale=4
        )

        ck = ConnectivityKernel(adata, backward=backward).compute_transition_matrix(
            density_normalize=density_normalize
        )

        T_vk = vk.transition_matrix
        T_ck = ck.transition_matrix
        T_comb_manual = 0.8 * T_vk + 0.2 * T_ck

        comb_kernel = 0.8 * vk + 0.2 * ck
        T_comb_kernel = comb_kernel.transition_matrix

        np.testing.assert_allclose(T_comb_manual.A, T_comb_kernel.A, rtol=_rtol)

    def compare_with_scanpy_density_normalize(self, adata: AnnData):
        # check whether cellrank's transition matrix matches scanpy's
        density_normalize = True
        ck = ConnectivityKernel(adata).compute_transition_matrix(
            density_normalize=density_normalize
        )
        T_cr = ck.transition_matrix

        neigh = Neighbors(adata)
        neigh.compute_transitions(density_normalize=density_normalize)
        T_sc = neigh.transitions

        # check whether these are the same while leaving them sparse
        assert T_sc.shape == T_cr.shape
        assert len(T_sc.indices) == len(T_cr.indices)
        assert np.allclose((T_cr - T_sc).data, 0)

    def compare_with_scanpy(self, adata: AnnData):
        # check whether cellrank's transition matrix matches scanpy's
        density_normalize = False
        ck = ConnectivityKernel(adata).compute_transition_matrix(
            density_normalize=density_normalize
        )
        T_cr = ck.transition_matrix

        neigh = Neighbors(adata)
        neigh.compute_transitions(density_normalize=density_normalize)
        T_sc = neigh.transitions

        # check whether these are the same while leaving them sparse
        assert T_sc.shape == T_cr.shape
        assert len(T_sc.indices) == len(T_cr.indices)
        assert np.allclose((T_cr - T_sc).data, 0)

    def test_connectivities_key_kernel(self, adata: AnnData):
        key = "foobar"
        assert key not in adata.obsp
        adata.obsp[key] = np.eye(adata.n_obs)

        ck = ConnectivityKernel(adata, conn_key=key).compute_transition_matrix()
        T_cr = ck.transition_matrix

        assert key == ck.params["key"]
        np.testing.assert_array_equal(T_cr.A, adata.obsp[key])

        del adata.obsp[key]


class TestKernelAddition:
    def test_simple_addition(self, adata: AnnData):
        vk, ck = create_kernels(adata)  # diagonal + upper diag

        k = (vk + ck).compute_transition_matrix()
        expected = np.eye(adata.n_obs) * 0.75 + np.eye(adata.n_obs, k=1) * 0.25
        expected[-1, -1] = 1

        np.testing.assert_allclose(k.transition_matrix.A, expected)

    def test_addtion_with_constant(self, adata: AnnData):
        vk, ck = create_kernels(adata)  # diagonal + upper diag

        k = (2 * vk + 3 * ck).compute_transition_matrix()
        expected = (
            np.eye(adata.n_obs) * (2 / 5)
            + np.eye(adata.n_obs) * (3 / 5) * 0.5
            + np.eye(adata.n_obs, k=1) * (3 / 5) * 0.5
        )
        expected[-1, -1] = 1

        np.testing.assert_allclose(k.transition_matrix.A, expected)

    def test_addition_3_kernels(self, adata: AnnData):
        vk, ck = create_kernels(adata)  # diagonal + upper diag
        vk1 = VelocityKernel(adata)
        vk1._transition_matrix = np.eye(adata.n_obs, k=-1) / 2 + np.eye(adata.n_obs) / 2
        vk1._transition_matrix[0, 0] = 1
        np.testing.assert_allclose(
            np.sum(ck._transition_matrix, axis=1), 1
        )  # sanity check

        k = (vk + ck + vk1).compute_transition_matrix()
        expected = (
            np.eye(adata.n_obs) * (1 / 3 + 1 / 6 + 1 / 6)
            + np.eye(adata._n_obs, k=1) * 1 / 6
            + np.eye(adata.n_obs, k=-1) * 1 / 6
        )
        expected[0, 0] = expected[-1, -1] = 2 / 3 + 1 / 3 * 0.5
        expected[0, 1] = expected[-1, -2] = 1 - expected[0, 0]

        np.testing.assert_allclose(k.transition_matrix.A, expected)

    def test_addition_adaptive(self, adata: AnnData):
        adata.uns["velocity_variances"] = vv = np.random.random(
            size=(adata.n_obs, adata.n_obs)
        )
        adata.uns["connectivity_variances"] = cv = np.random.random(
            size=(adata.n_obs, adata.n_obs)
        )
        vk, ck = create_kernels(
            adata,
            velocity_variances="velocity_variances",
            connectivity_variances="connectivity_variances",
        )

        k = vk ^ ck
        expected = _normalize(
            0.5 * vv * vk.transition_matrix + 0.5 * cv * ck.transition_matrix
        )

        np.testing.assert_allclose(k.transition_matrix.A, expected)

    def test_addition_adaptive_constants(self, adata: AnnData):
        a, b = np.random.uniform(0, 10, 2)
        s = a + b
        adata.uns["velocity_variances"] = vv = np.random.random(
            size=(adata.n_obs, adata.n_obs)
        )
        adata.uns["connectivity_variances"] = cv = np.random.random(
            size=(adata.n_obs, adata.n_obs)
        )
        vk, ck = create_kernels(
            adata,
            velocity_variances="velocity_variances",
            connectivity_variances="connectivity_variances",
        )

        k = a * vk ^ b * ck
        expected = _normalize(
            a / s * vv * vk.transition_matrix + b / s * cv * ck.transition_matrix
        )

        np.testing.assert_allclose(k.transition_matrix.A, expected)

    def test_addition_adaptive_wrong_variances(self, adata: AnnData):
        a, b = np.random.uniform(0, 10, 2)
        s = a + b
        adata.uns["velocity_variances"] = np.random.random(
            size=(adata.n_obs, adata.n_obs)
        )
        adata.uns["connectivity_variances"] = np.random.random(
            size=(adata.n_obs, adata.n_obs)
        )
        vk, ck = create_kernels(
            adata,
            velocity_variances="velocity_variances",
            connectivity_variances="connectivity_variances",
        )

        k = a * vk ^ b * ck
        expected = _normalize(
            a / s * vk.transition_matrix + b / s * ck.transition_matrix
        )

        assert not np.allclose(k.transition_matrix.A, expected.A)

    def test_addition_adaptive_4_kernels(self, adata: AnnData):
        a, b, c, d = np.random.uniform(0, 10, 4)
        s = a + b + c + d
        adata.uns["velocity_variances"] = vv = np.random.random(
            size=(adata.n_obs, adata.n_obs)
        )
        adata.uns["connectivity_variances"] = cv = np.random.random(
            size=(adata.n_obs, adata.n_obs)
        )
        vk, ck = create_kernels(
            adata,
            velocity_variances="velocity_variances",
            connectivity_variances="connectivity_variances",
        )
        vk1, ck1 = create_kernels(
            adata,
            velocity_variances="velocity_variances",
            connectivity_variances="connectivity_variances",
        )

        k = a * vk ^ b * ck ^ c * vk1 ^ d * ck1
        expected = _normalize(
            a / s * vv * vk.transition_matrix
            + b / s * cv * ck.transition_matrix
            + c / s * vv * vk1.transition_matrix
            + d / s * cv * ck1.transition_matrix
        )

        np.testing.assert_allclose(k.transition_matrix.A, expected)


class TestKernelCopy:
    def test_copy_simple(self, adata: AnnData):
        vk1 = VelocityKernel(adata)
        vk2 = vk1.copy()

        assert vk1 is not vk2

    def test_copy_no_adata_copy(self, adata: AnnData):
        vk1 = VelocityKernel(adata)
        vk2 = vk1.copy()

        assert vk1.adata is adata
        assert vk2.adata is adata

    def test_copy_transition_matrix(self, adata: AnnData):
        vk1 = VelocityKernel(adata).compute_transition_matrix(softmax_scale=4)
        vk2 = vk1.copy()

        np.testing.assert_array_equal(vk1.transition_matrix.A, vk2.transition_matrix.A)

    def test_copy_params(self, adata: AnnData):
        vk1 = VelocityKernel(adata).compute_transition_matrix(softmax_scale=4)
        vk2 = vk1.copy()

        assert vk1.params == vk2.params

    def test_copy_cond_num(self, adata: AnnData):
        for KernelClass in [
            VelocityKernel,
            ConnectivityKernel,
            PseudotimeKernel,
            PrecomputedKernel,
        ]:
            if KernelClass is PrecomputedKernel:
                k1 = KernelClass(
                    random_transition_matrix(adata.n_obs), compute_cond_num=True
                )
            elif KernelClass is VelocityKernel:
                k1 = KernelClass(
                    adata, compute_cond_num=True
                ).compute_transition_matrix(softmax_scale=4)
            else:
                k1 = KernelClass(
                    adata, compute_cond_num=True
                ).compute_transition_matrix()
            k2 = k1.copy()

            assert k1.condition_number == k2.condition_number

    def test_copy_velocity_kernel(self, adata: AnnData):
        vk1 = VelocityKernel(adata).compute_transition_matrix(softmax_scale=4)
        vk2 = vk1.copy()

        np.testing.assert_array_equal(vk1.transition_matrix.A, vk2.transition_matrix.A)
        np.testing.assert_array_equal(vk1.logits.A, vk2.logits.A)

        assert vk1.params == vk2.params
        assert vk1.backward == vk2.backward

    def test_copy_connectivity_kernel(self, adata: AnnData):
        ck1 = ConnectivityKernel(adata).compute_transition_matrix()
        ck2 = ck1.copy()

        np.testing.assert_array_equal(ck1.transition_matrix.A, ck2.transition_matrix.A)
        assert ck1.params == ck2.params
        assert ck1.backward == ck2.backward

    def test_copy_palantir_kernel(self, adata: AnnData):
        pk1 = PseudotimeKernel(adata).compute_transition_matrix()
        pk2 = pk1.copy()

        np.testing.assert_array_equal(pk1.transition_matrix.A, pk2.transition_matrix.A)
        assert pk1.params == pk2.params
        assert pk1.backward == pk2.backward

    def test_copy_works(self, adata: AnnData):
        ck1 = ConnectivityKernel(adata)
        ck2 = ck1.copy()
        ck1.compute_transition_matrix()

        assert (
            ck1._transition_matrix is not None
        )  # calling the property would trigger the calculation
        assert ck2._transition_matrix is None


class TestGeneral:
    def test_kernels(self, adata: AnnData):
        vk = VelocityKernel(adata)

        assert len(vk.kernels) == 1
        assert vk.kernels[0] is vk

    def test_kernels_multiple(self, adata: AnnData):
        vk = VelocityKernel(adata)
        ck = ConnectivityKernel(adata)
        v = vk + ck

        assert len(v.kernels) == 2
        assert vk in v.kernels
        assert ck in v.kernels

    def test_kernels_multiple_constant(self, adata: AnnData):
        vk = VelocityKernel(adata)
        ck = ConnectivityKernel(adata)
        v = 100 * vk + 42 * ck

        assert len(v.kernels) == 2
        assert vk in v.kernels
        assert ck in v.kernels

    def test_kernels_unique(self, adata: AnnData):
        vk = VelocityKernel(adata)
        v = vk + vk + vk + vk

        assert len(v.kernels) == 1
        assert v.kernels[0] is vk

    def test_no_comp_cond_num(self, adata: AnnData):
        vk = VelocityKernel(adata).compute_transition_matrix(softmax_scale=4)

        assert vk.condition_number is None

    def test_comp_cond_num(self, adata: AnnData):
        vk = VelocityKernel(adata, compute_cond_num=True).compute_transition_matrix(
            softmax_scale=4
        )

        assert isinstance(vk.condition_number, float)

    def test_comp_cond_num_or_policy(self, adata: AnnData):
        vk = VelocityKernel(adata, compute_cond_num=True).compute_transition_matrix(
            softmax_scale=4
        )
        ck = ConnectivityKernel(
            adata, compute_cond_num=False
        ).compute_transition_matrix()
        v = (vk + ck).compute_transition_matrix()

        assert isinstance(vk.condition_number, float)
        assert ck.condition_number is None
        assert isinstance(v.condition_number, float)


class TestTransitionProbabilities:
    def test_pearson_correlations_fwd(self, adata: AnnData):
        # test whether pearson correlations in cellrank match those from scvelo, forward case
        backward = False

        # compute pearson correlations using scvelo
        velo_graph = adata.uns["velocity_graph"] + adata.uns["velocity_graph_neg"]

        # compute pearson correlations using cellrank
        vk = VelocityKernel(adata, backward=backward)
        vk.compute_transition_matrix(mode="deterministic", softmax_scale=4)
        pearson_correlations_cr = vk.logits

        pc_r = velo_graph.copy()
        pc_r.data = np.array(pearson_correlations_cr[(velo_graph != 0)]).squeeze()

        assert np.max(np.abs((pc_r - velo_graph).data)) < _rtol

    def test_pearson_correlations_bwd(self, adata: AnnData):
        # test whether pearson correlations in cellrank match those from scvelo, backward case
        backward = True

        # compute pearson correlations using scvelo
        velo_graph = (adata.uns["velocity_graph"] + adata.uns["velocity_graph_neg"]).T

        # compute pearson correlations using cellrak
        vk = VelocityKernel(adata, backward=backward)
        vk.compute_transition_matrix(
            mode="deterministic", backward_mode="transpose", softmax_scale=4
        )
        pearson_correlations_cr = vk.logits

        pc_r = velo_graph.copy()
        pc_r.data = np.array(pearson_correlations_cr[(velo_graph != 0)]).squeeze()

        assert np.max(np.abs((pc_r - velo_graph.T).data)) < _rtol

    def test_transition_probabilities_fwd(self, adata: AnnData):
        # test whether transition probabilities in cellrank match those from scvelo, forward case
        sigma_test = 3

        # compute transition probabilities using cellrank
        vk = VelocityKernel(adata)
        vk.compute_transition_matrix(softmax_scale=sigma_test, mode="deterministic")
        T_cr = vk.transition_matrix

        pearson_correlation = vk.logits
        T_exp = np.expm1(pearson_correlation * sigma_test)
        T_exp.data += 1
        T_exp = _normalize(T_exp)

        np.testing.assert_allclose(T_exp.A, T_cr.A)  # don't use data, can be reordered

    def test_transition_probabilities_bwd(self, adata: AnnData):
        # test whether transition probabilities in cellrank match those from scvelo, backward case
        sigma_test = 3

        # compute transition probabilities using cellrank
        vk = VelocityKernel(adata, backward=True)
        vk.compute_transition_matrix(softmax_scale=sigma_test, mode="deterministic")
        T_cr = vk.transition_matrix

        pearson_correlation = vk.logits
        T_exp = np.expm1(pearson_correlation * sigma_test)
        T_exp.data += 1
        T_exp = _normalize(T_exp)

        np.testing.assert_allclose(T_exp.A, T_cr.A)  # don't use data, can be reordered

    def test_estimate_softmax_scale(self, adata: AnnData):
        vk = VelocityKernel(adata)
        vk.compute_transition_matrix(
            mode="deterministic", show_progress_bar=False, softmax_scale=None
        )

        assert isinstance(vk.params["softmax_scale"], float)


class TestMonteCarlo:
    def test_mc_and_mc_fwd_1k(self, adata: AnnData):
        vk_mc = VelocityKernel(adata, backward=False)
        vk_mc.compute_transition_matrix(
            mode="monte_carlo",
            show_progress_bar=False,
            n_samples=1000,
            n_jobs=4,
            softmax_scale=4,
        )

        vk_s = VelocityKernel(adata, backward=False)
        vk_s.compute_transition_matrix(
            mode="monte_carlo",
            show_progress_bar=False,
            n_samples=1000,
            n_jobs=4,
            softmax_scale=4,
        )

        val = np.mean(
            np.abs(vk_mc.transition_matrix.data - vk_s.transition_matrix.data)
        )
        assert val < 1e-5, val

    def test_mc_and_mc_fwd_10k(self, adata: AnnData):
        vk_mc = VelocityKernel(adata, backward=False)
        vk_mc.compute_transition_matrix(
            mode="monte_carlo",
            show_progress_bar=False,
            n_samples=10000,
            n_jobs=4,
            softmax_scale=4,
        )

        vk_s = VelocityKernel(adata, backward=False)
        vk_s.compute_transition_matrix(
            mode="monte_carlo",
            show_progress_bar=False,
            n_samples=10000,
            n_jobs=4,
            softmax_scale=4,
        )

        val = np.mean(
            np.abs(vk_mc.transition_matrix.data - vk_s.transition_matrix.data)
        )
        assert val < 1e-6, val

    @jax_not_installed_skip
    def test_mc_and_second_order_fwd(self, adata: AnnData):
        vk_mc = VelocityKernel(adata, backward=False)
        vk_mc.compute_transition_matrix(
            mode="monte_carlo",
            show_progress_bar=False,
            n_samples=1000,
            n_jobs=4,
            softmax_scale=4,
        )

        vk_s = VelocityKernel(adata, backward=False)
        vk_s.compute_transition_matrix(
            mode="stochastic", show_progress_bar=False, n_jobs=4, softmax_scale=4
        )

        val = np.mean(
            np.abs(vk_mc.transition_matrix.data - vk_s.transition_matrix.data)
        )
        assert val < 1e-3, val


class TestVelocityScheme:
    def test_invalid_string_key(self, adata: AnnData):
        vk = VelocityKernel(adata)
        with pytest.raises(ValueError):
            vk.compute_transition_matrix(scheme="foobar")

    def test_not_callable(self, adata: AnnData):
        vk = VelocityKernel(adata)
        with pytest.raises(
            TypeError, match="Expected `scheme` to be a function, found"
        ):
            vk.compute_transition_matrix(scheme=1311)

    def test_custom_function_not_sum_to_1(self, adata: AnnData):
        vk = VelocityKernel(adata)
        with pytest.raises(ValueError, match=r"Matrix is not row-stochastic."):
            vk.compute_transition_matrix(scheme=InvalidFuncProbs())

    def test_custom_function_invalid_hessian(self, adata: AnnData):
        vk = VelocityKernel(adata)
        with pytest.raises(ValueError, match=r"Expected full Hessian matrix"):
            vk.compute_transition_matrix(
                mode="stochastic", scheme=InvalidFuncHessianShape(), softmax_scale=4
            )

    @pytest.mark.parametrize("backward", [True, False])
    def test_implementations_differ(self, adata: AnnData, backward: bool):
        vk_dot = VelocityKernel(adata, backward=backward)
        vk_dot.compute_transition_matrix(
            mode="deterministic", softmax_scale=4, scheme="dot_product"
        )
        vk_cos = VelocityKernel(adata, backward=backward)
        vk_cos.compute_transition_matrix(
            mode="deterministic", softmax_scale=4, scheme="cosine"
        )
        vk_cor = VelocityKernel(adata, backward=backward)
        vk_cor.compute_transition_matrix(
            mode="deterministic", softmax_scale=4, scheme="correlation"
        )

        np.testing.assert_allclose(vk_dot.transition_matrix.sum(1), 1.0)
        np.testing.assert_allclose(vk_cor.transition_matrix.sum(1), 1.0)
        np.testing.assert_allclose(vk_cor.transition_matrix.sum(1), 1.0)

        assert not np.allclose(vk_dot.transition_matrix.A, vk_cos.transition_matrix.A)
        assert not np.allclose(vk_cos.transition_matrix.A, vk_cor.transition_matrix.A)
        assert not np.allclose(vk_cor.transition_matrix.A, vk_dot.transition_matrix.A)

    @pytest.mark.parametrize(
        "key,fn",
        zip(
            ["dot_product", "cosine", "correlation"],
            [
                cr.tl.kernels.DotProductScheme(),
                cr.tl.kernels.CosineScheme(),
                cr.tl.kernels.CorrelationScheme(),
            ],
        ),
    )
    def test_function_and_string_key(self, adata: AnnData, key: str, fn: Callable):
        vk_k = VelocityKernel(adata)
        vk_fn = VelocityKernel(adata)

        vk_k.compute_transition_matrix(
            mode="deterministic", softmax_scale=4, scheme=key
        )
        vk_fn.compute_transition_matrix(
            mode="deterministic", softmax_scale=4, scheme=fn
        )

        np.testing.assert_allclose(vk_k.transition_matrix.A, vk_fn.transition_matrix.A)

    @pytest.mark.parametrize("backward", [True, False])
    def test_custom_function(self, adata: AnnData, backward: bool):
        vk = VelocityKernel(adata, backward=backward)
        vk.compute_transition_matrix(
            mode="deterministic", softmax_scale=4, scheme=CustomFuncHessian()
        )

        assert vk.params["scheme"] == str(CustomFuncHessian())

    def test_custom_function_stochastic_no_hessian(self, adata: AnnData):
        vk = VelocityKernel(adata)
        vk.compute_transition_matrix(
            mode="stochastic", scheme=CustomFunc(), softmax_scale=4, n_samples=10
        )

        assert vk.params["mode"] == "monte_carlo"
        assert vk.params["scheme"] == str(CustomFunc())


<<<<<<< HEAD
class TestComputeProjection:
    def test_no_transition_matrix(self, adata: AnnData):
        with pytest.raises(RuntimeError, match=r"Compute transition matrix first as"):
            cr.tl.kernels.ConnectivityKernel(adata).compute_projection()

    def test_no_basis(self, adata: AnnData):
        ck = cr.tl.kernels.ConnectivityKernel(adata).compute_transition_matrix()
        with pytest.raises(KeyError, match=r"Unable to find a basis in"):
            ck.compute_projection(basis="foo")

    def test_basis_prefix(self, adata: AnnData):
        ck = cr.tl.kernels.ConnectivityKernel(adata).compute_transition_matrix()
        ck.compute_projection(basis="X_umap")

    @pytest.mark.parametrize("write_first", [True, False])
    def test_write_to_adata(self, adata: AnnData, write_first: bool):
        ck = cr.tl.kernels.ConnectivityKernel(adata).compute_transition_matrix()
        if write_first:
            ck.write_to_adata()
            ck.compute_projection(basis="umap")
        else:
            ck.compute_projection(basis="umap")
            ck.write_to_adata()

        assert adata.uns[_transition(ck._direction) + "_params"] == {
            "params": ck.params,
            "embeddings": ["umap"],
        }

    @pytest.mark.parametrize("key_added", [None, "foo"])
    def test_key_added(self, adata: AnnData, key_added: Optional[str]):
        ck = cr.tl.kernels.ConnectivityKernel(adata).compute_transition_matrix()
        ck.compute_projection(basis="umap", copy=False, key_added=key_added)

        key = key_added if key_added is not None else _transition(ck._direction)
        ukey = f"{key}_params"
        key = f"{key}_umap"

        assert adata.uns[ukey] == {"embeddings": ["umap"]}
        np.testing.assert_array_equal(adata.obsm[key].shape, adata.obsm["X_umap"].shape)

    @pytest.mark.parametrize("copy", [True, False])
    def test_copy(self, adata: AnnData, copy: bool):
        ck = cr.tl.kernels.ConnectivityKernel(adata).compute_transition_matrix()
        res = ck.compute_projection(basis="umap", copy=copy)

        if copy:
            assert isinstance(res, np.ndarray)
            np.testing.assert_array_equal(res.shape, adata.obsm["X_umap"].shape)
        else:
            assert res is None
            key = _transition(ck._direction) + "_umap"
            np.testing.assert_array_equal(
                adata.obsm[key].shape, adata.obsm["X_umap"].shape
            )
=======
class TestPseudotimeKernelScheme:
    def test_invalid_scheme(self, adata: AnnData):
        pk = PseudotimeKernel(adata)
        with pytest.raises(ValueError, match="foo"):
            pk.compute_transition_matrix(threshold_scheme="foo")

    def test_invalid_custom_scheme(self, adata: AnnData):
        pk = PseudotimeKernel(adata)
        with pytest.raises(ValueError, match="Expected row of shape"):
            pk.compute_transition_matrix(
                threshold_scheme=lambda cpt, npt, ndist: np.ones(
                    (len(ndist) - 1), dtype=np.float64
                ),
            )

    def test_custom_scheme(self, adata: AnnData):
        pk = PseudotimeKernel(adata)
        pk.compute_transition_matrix(
            threshold_scheme=lambda cpt, npt, ndist: np.ones(
                (len(ndist)), dtype=np.float64
            ),
            density_normalize=False,
        )

        np.testing.assert_allclose(pk.transition_matrix.sum(1), 1.0)
        for row in pk.transition_matrix:
            np.testing.assert_allclose(row.data, 1 / len(row.data))

    @pytest.mark.parametrize("scheme", ["hard", "soft"])
    def test_scheme(self, adata: AnnData, scheme: str):
        pk = PseudotimeKernel(adata)
        pk.compute_transition_matrix(threshold_scheme=scheme, k=4, b=10, nu=0.5)

        np.testing.assert_allclose(pk.transition_matrix.sum(1), 1.0)
        assert pk.params["scheme"] == scheme
        if scheme == "hard":
            assert pk.params["k"] == 4
            assert "b" not in pk.params
            assert "nu" not in pk.params
        elif scheme == "soft":
            assert pk.params["b"] == 10
            assert pk.params["nu"] == 0.5
            assert "k" not in pk.params
>>>>>>> a823f76f
<|MERGE_RESOLUTION|>--- conflicted
+++ resolved
@@ -1272,7 +1272,6 @@
         assert vk.params["scheme"] == str(CustomFunc())
 
 
-<<<<<<< HEAD
 class TestComputeProjection:
     def test_no_transition_matrix(self, adata: AnnData):
         with pytest.raises(RuntimeError, match=r"Compute transition matrix first as"):
@@ -1328,7 +1327,8 @@
             np.testing.assert_array_equal(
                 adata.obsm[key].shape, adata.obsm["X_umap"].shape
             )
-=======
+
+
 class TestPseudotimeKernelScheme:
     def test_invalid_scheme(self, adata: AnnData):
         pk = PseudotimeKernel(adata)
@@ -1371,5 +1371,4 @@
         elif scheme == "soft":
             assert pk.params["b"] == 10
             assert pk.params["nu"] == 0.5
-            assert "k" not in pk.params
->>>>>>> a823f76f
+            assert "k" not in pk.params