from typing import Any, Tuple, Union, Callable, Optional

import pickle
import pytest
from copy import copy
from pathlib import Path
from _helpers import (
    bias_knn,
    create_kernels,
    density_normalization,
    jax_not_installed_skip,
    random_transition_matrix,
)

import scanpy as sc
import cellrank as cr
from scanpy import Neighbors
from anndata import AnnData
from cellrank._key import Key
from cellrank.tl._utils import _normalize
from cellrank.ul._utils import _get_neighs, _get_neighs_params
from cellrank.tl.kernels import (
    VelocityKernel,
    CytoTRACEKernel,
    PseudotimeKernel,
    PrecomputedKernel,
    ConnectivityKernel,
    TransportMapKernel,
)
from cellrank.tl.kernels._base_kernel import (
    Kernel,
    Constant,
    KernelAdd,
    KernelMul,
    _dtype,
    _is_bin_mult,
)
from cellrank.tl.kernels._cytotrace_kernel import CytoTRACEAggregation

import numpy as np
import pandas as pd
from scipy.sparse import eye as speye
from scipy.sparse import random as sprandom
from scipy.sparse import spmatrix, isspmatrix_csr
from pandas.core.dtypes.common import is_bool_dtype, is_integer_dtype

_rtol = 1e-6


class CustomFunc(cr.tl.kernels.SimilaritySchemeABC):
    def __call__(
        self, v: np.ndarray, D: np.ndarray, softmax_scale: float = 1.0
    ) -> Tuple[np.ndarray, np.ndarray]:
        probs, logits = np.zeros((D.shape[0],), dtype=np.float64), np.zeros(
            (D.shape[0],), dtype=np.float64
        )
        probs[0] = 1.0

        return probs, logits


class CustomFuncHessian(CustomFunc):
    def hessian(
        self, v: np.ndarray, D: np.ndarray, _softmax_scale: float = 1.0
    ) -> np.ndarray:
        # should be either (n, g, g) or (n, g), will be (g, g)
        return np.zeros((D.shape[0], v.shape[0], v.shape[0]))


class CustomKernel(Kernel):
    def compute_transition_matrix(
        self, sparse: bool = False, dnorm: bool = False
    ) -> "KernelExpression":
        if sparse:
            tmat = speye(self.adata.n_obs, dtype=np.float32)
        else:
            tmat = np.eye(self.adata.n_obs, dtype=np.float32)

        self._compute_transition_matrix(tmat, density_normalize=dnorm)
        return self

    def copy(self) -> "KernelExpression":
        return copy(self)


class InvalidFuncProbs(cr.tl.kernels.SimilaritySchemeABC):
    def __call__(
        self, v: np.ndarray, D: np.ndarray, _softmax_scale: float = 1.0
    ) -> Tuple[np.ndarray, np.ndarray]:
        return np.ones((D.shape[0],), dtype=np.float64), np.zeros(
            (D.shape[0],), dtype=np.float64
        )


class InvalidFuncHessianShape(CustomFunc):
    def __call__(
        self, v: np.ndarray, D: np.ndarray, _softmax_scale: float = 1.0
    ) -> Tuple[np.ndarray, np.ndarray]:
        probs, logits = np.zeros((D.shape[0],), dtype=np.float64), np.zeros(
            (D.shape[0],), dtype=np.float64
        )
        probs[-1] = 1.0

        return probs, logits

    def hessian(
        self, v: np.ndarray, _D: np.ndarray, _softmax_scale: float = 1.0
    ) -> np.ndarray:
        # should be either (n, g, g) or (n, g), will be (g, g)
        return np.zeros((v.shape[0], v.shape[0]))


class DummyTMapKernel(TransportMapKernel):
    def __init__(self, adata: AnnData, n_cuts: int = 4):
        time_key = "pt_bin"
        pt_cuts = pd.cut(adata.obs["dpt_pseudotime"], n_cuts)
        cats = pt_cuts.cat.categories
        pt_cuts = pt_cuts.cat.rename_categories(dict(zip(cats, range(len(cats)))))
        adata.obs[time_key] = pt_cuts

        super().__init__(adata, time_key=time_key)

    def _compute_tmap(
        self,
        t1: Any,
        t2: Any,
        wrong_shape: Optional[str] = None,
        wrong_names: Optional[str] = None,
        dtype: type = AnnData,
        **_: Any,
    ) -> Union[np.ndarray, spmatrix, AnnData]:
        src_obs = list(self.adata[self.adata.obs[self._time_key] == t1].obs_names)
        tgt_obs = list(self.adata[self.adata.obs[self._time_key] == t2].obs_names)

        n, m = len(src_obs), len(tgt_obs)
        if wrong_shape == "source":
            # subsetting will work
            src_obs.append(f"invalid_{t1}_{t2}")
            n += 1
        elif wrong_shape == "target":
            tgt_obs.append(f"invalid_{t1}_{t2}")
            m += 1

        tmat = sprandom(
            n, m, density=0.5, dtype=np.float64, format="csr", random_state=42
        )
        tmat.data[:] = np.abs(tmat.data)
        if dtype is spmatrix:
            return tmat
        if dtype is np.ndarray:
            return tmat.toarray()

        tmat = AnnData(X=tmat)
        if wrong_names is None:
            tmat.obs_names = src_obs
            tmat.var_names = tgt_obs
        elif wrong_names == "source":
            tmat.var_names = tgt_obs
        elif wrong_names == "target":
            tmat.obs_names = src_obs
        else:
            raise NotImplementedError(wrong_names)

        return tmat


class TestInitializeKernel:
    def test_none_transition_matrix(self, adata: AnnData):
        vk = VelocityKernel(adata)
        ck = ConnectivityKernel(adata)
        pk = PseudotimeKernel(adata, time_key="latent_time")

        assert vk._transition_matrix is None
        assert ck._transition_matrix is None
        assert pk._transition_matrix is None

    def test_not_none_transition_matrix_compute(self, adata: AnnData):
        vk = VelocityKernel(adata).compute_transition_matrix(softmax_scale=4)
        ck = ConnectivityKernel(adata).compute_transition_matrix()
        pk = PseudotimeKernel(adata, time_key="latent_time").compute_transition_matrix()

        assert vk.transition_matrix is not None
        assert ck.transition_matrix is not None
        assert pk.transition_matrix is not None

    def test_not_none_transition_matrix_accessor(self, adata: AnnData):
        vk = VelocityKernel(adata)
        ck = ConnectivityKernel(adata)
        pk = PseudotimeKernel(adata, time_key="latent_time")

        assert vk.transition_matrix is not None
        assert ck.transition_matrix is not None
        assert pk.transition_matrix is not None

    def test_adding_hidden_constants(self, adata: AnnData):
        k = VelocityKernel(adata) + ConnectivityKernel(adata)

        assert _is_bin_mult(k[0])
        assert isinstance(k[0], KernelMul)
        assert isinstance(k[0][0], Constant)
        assert isinstance(k[0][1], VelocityKernel)
        assert k[0][0].transition_matrix == 1.0

        assert _is_bin_mult(k[1])
        assert isinstance(k[1], KernelMul)
        assert isinstance(k[1][0], Constant)
        assert isinstance(k[1][1], ConnectivityKernel)
        assert k[1][0].transition_matrix == 1.0

    def test_length(self, adata: AnnData):
        k = VelocityKernel(adata) + ConnectivityKernel(adata)
        assert len(k) == 2

    def test_accessor_out_of_range(self, adata: AnnData):
        k = VelocityKernel(adata) + ConnectivityKernel(adata)

        with pytest.raises(IndexError):
            _ = k[2]

    def test_parent(self, adata: AnnData):
        vk = VelocityKernel(adata)
        ck = ConnectivityKernel(adata)
        k = vk + ck

        assert vk._parent._parent is k  # invisible constants
        assert ck._parent._parent is k
        assert k._parent is None

    def test_uninitialized_both(self, adata: AnnData):
        k = VelocityKernel(adata) + ConnectivityKernel(adata)

        with pytest.raises(RuntimeError):
            k.compute_transition_matrix()

    def test_uninitialized_one(self, adata: AnnData):
        k = (
            VelocityKernel(adata)
            + ConnectivityKernel(adata).compute_transition_matrix()
        )

        with pytest.raises(RuntimeError):
            k.compute_transition_matrix()

    def test_initialized(self, adata: AnnData):
        k = (
            VelocityKernel(adata).compute_transition_matrix(softmax_scale=4)
            + ConnectivityKernel(adata).compute_transition_matrix()
        )
        k.compute_transition_matrix()

        assert k.transition_matrix is not None

    def test_invalida_type(self, adata: AnnData):
        with pytest.raises(TypeError):
            _ = None * VelocityKernel(adata)

    def test_negative_constant(self, adata: AnnData):
        with pytest.raises(ValueError):
            _ = -1 * VelocityKernel(adata)

    def test_invalid_constant(self, adata: AnnData):
        with pytest.raises(TypeError):
            _ = Constant(adata, None)

    def test_inversion(self, adata: AnnData):
        c = ConnectivityKernel(adata, backward=False)
        assert not c.backward

        nc = ~c
        assert nc.backward

    def test_inversion_inplace(self, adata: AnnData):
        c = ConnectivityKernel(adata, backward=False)

        assert not c.backward
        _ = ~c
        assert c.backward

    def test_inversion_propagation(self, adata: AnnData):
        c = ConnectivityKernel(adata, backward=False)
        v = VelocityKernel(adata, backward=False)
        k = ~(c + v)

        assert c.backward
        assert v.backward
        assert k.backward

    def test_inversion_recalculation(self, adata: AnnData):
        c = ConnectivityKernel(adata).compute_transition_matrix()
        z = ~(c + c)
        with pytest.raises(RuntimeError):
            z.compute_transition_matrix()

    def test_inversion_preservation_of_constants(self, adata: AnnData):
        c = ConnectivityKernel(adata).compute_transition_matrix()
        a = (3 * c + 1 * c).compute_transition_matrix()
        b = ~a
        c.compute_transition_matrix()

        assert a[0][0].transition_matrix == 3 / 4
        assert b[0][0].transition_matrix == 3 / 4
        assert a[1][0].transition_matrix == 1 / 4
        assert b[1][0].transition_matrix == 1 / 4

    def test_addition_simple(self, adata: AnnData):
        k = VelocityKernel(adata) + ConnectivityKernel(adata)

        assert isinstance(k, KernelAdd)

    def test_multiplication_simple(self, adata: AnnData):
        k = 10 * VelocityKernel(adata)
        c = _is_bin_mult(k)

        assert isinstance(c, Constant)
        assert c.transition_matrix == 10

    def test_multiplication_simple_normalization(self, adata: AnnData):
        k = 10 * VelocityKernel(adata).compute_transition_matrix(softmax_scale=4)
        c = _is_bin_mult(k)

        assert c.transition_matrix == 10

    def test_constant(self, adata: AnnData):
        k = 9 * VelocityKernel(adata) + 1 * ConnectivityKernel(adata)
        c1, c2 = _is_bin_mult(k[0]), _is_bin_mult(k[1])

        assert c1.transition_matrix == 9
        assert c2.transition_matrix == 1

    def test_constant_normalize_2(self, adata: AnnData):
        k = (
            9 * VelocityKernel(adata).compute_transition_matrix(softmax_scale=4)
            + 1 * ConnectivityKernel(adata).compute_transition_matrix()
        )
        k.compute_transition_matrix()
        c1, c2 = _is_bin_mult(k[0]), _is_bin_mult(k[1])

        assert c1.transition_matrix == 9 / 10
        assert c2.transition_matrix == 1 / 10

    def test_constant_normalize_3(self, adata: AnnData):
        k = (
            VelocityKernel(adata).compute_transition_matrix(softmax_scale=4)
            + ConnectivityKernel(adata).compute_transition_matrix()
            + ConnectivityKernel(adata).compute_transition_matrix()
        )
        k.compute_transition_matrix()
        c1, c2, c3 = _is_bin_mult(k[0]), _is_bin_mult(k[1]), _is_bin_mult(k[2])

        assert c1.transition_matrix == 1 / 3
        assert c2.transition_matrix == 1 / 3
        assert c3.transition_matrix == 1 / 3

    def test_constant_wrong_parentheses(self, adata: AnnData):
        k = VelocityKernel(adata).compute_transition_matrix(softmax_scale=4) + (
            ConnectivityKernel(adata).compute_transition_matrix()
            + ConnectivityKernel(adata).compute_transition_matrix()
        )
        k.compute_transition_matrix()
        c1, c2, c3 = _is_bin_mult(k[0]), _is_bin_mult(k[1]), _is_bin_mult(k[2])

        assert c1.transition_matrix == 1 / 3
        assert c2.transition_matrix == 1 / 3
        assert c3.transition_matrix == 1 / 3

    def test_constant_correct_parentheses(self, adata: AnnData):
        k = 1 * VelocityKernel(adata).compute_transition_matrix(softmax_scale=4) + 1 * (
            ConnectivityKernel(adata).compute_transition_matrix()
            + ConnectivityKernel(adata).compute_transition_matrix()
        )
        k.compute_transition_matrix()
        c1, c2, c3 = (
            _is_bin_mult(k[0]),
            _is_bin_mult(k[1][1][0]),
            _is_bin_mult(k[1][1][1]),
        )

        assert c1.transition_matrix == 1 / 2
        assert c2.transition_matrix == 1 / 2
        assert c3.transition_matrix == 1 / 2

    def test_adaptive_kernel_constants(self, adata: AnnData):
        ck1 = ConnectivityKernel(adata).compute_transition_matrix()
        ck1._mat_scaler = np.random.normal(size=(adata.n_obs, adata.n_obs))

        ck2 = ConnectivityKernel(adata).compute_transition_matrix()
        ck2._mat_scaler = np.random.normal(size=(adata.n_obs, adata.n_obs))

        k = (3 * ck1) ^ (1 * ck2)
        k.compute_transition_matrix()

        assert k[0][0]._value == 3 / 4
        assert k[1][0]._value == 1 / 4

    def test_adaptive_kernel_complex(self, adata: AnnData):
        ck1 = ConnectivityKernel(adata).compute_transition_matrix()
        ck1._mat_scaler = np.random.normal(size=(adata.n_obs, adata.n_obs))

        ck2 = ConnectivityKernel(adata).compute_transition_matrix()
        ck2._mat_scaler = np.random.normal(size=(adata.n_obs, adata.n_obs))

        ck3 = ConnectivityKernel(adata).compute_transition_matrix()
        ck3._mat_scaler = np.random.normal(size=(adata.n_obs, adata.n_obs))

        k = 4 * ((3 * ck1) ^ (1 * ck2)) + 2 * ck3
        k.compute_transition_matrix()

        assert k[0][0].transition_matrix == 4 / 6
        assert k[1][0].transition_matrix == 2 / 6
        assert k[0][1][0][0]._value == 3 / 4
        assert k[0][1][1][0]._value == 1 / 4

    def test_repr(self, adata: AnnData):
        rpr = repr(VelocityKernel(adata))

        assert rpr == f"<{VelocityKernel.__name__}>"

    def test_repr_inv(self, adata: AnnData):
        rpr = repr(~VelocityKernel(adata))

        assert rpr == f"~<{VelocityKernel.__name__}>"

    def test_repr_inv_comb(self, adata: AnnData):
        rpr = repr(~(VelocityKernel(adata) + ConnectivityKernel(adata)))

        assert (
            rpr
            == f"~((1 * <{VelocityKernel.__name__}>) + (1 * <{ConnectivityKernel.__name__}>))"
        )

    def test_str_repr_equiv_no_transition_matrix(self, adata: AnnData):
        vk = VelocityKernel(adata)
        string = str(vk)
        rpr = repr(vk)

        assert string == rpr
        assert string == f"<{VelocityKernel.__name__}>"

    def test_str(self, adata: AnnData):
        string = str(ConnectivityKernel(adata).compute_transition_matrix())

        assert (
            string == f"<{ConnectivityKernel.__name__}[dnorm=True, key=connectivities]>"
        )

    def test_str_inv(self, adata: AnnData):
        string = str(
            ConnectivityKernel(adata, backward=True).compute_transition_matrix()
        )

        assert (
            string
            == f"~<{ConnectivityKernel.__name__}[dnorm=True, key=connectivities]>"
        )

    def test_combination_correct_parameters(self, adata: AnnData):
        from cellrank.tl.kernels import CosineScheme

        k = VelocityKernel(adata).compute_transition_matrix(
            softmax_scale=4,
            seed=42,
            scheme="cosine",
        ) + (
            ConnectivityKernel(adata).compute_transition_matrix(density_normalize=False)
            + ConnectivityKernel(adata).compute_transition_matrix(
                density_normalize=True
            )
        )
        k.compute_transition_matrix()

        assert isinstance(k.params, dict)
        assert len(k.params) == 3
        assert {"dnorm": True, "key": "connectivities"} in k.params.values()
        assert {"dnorm": False, "key": "connectivities"} in k.params.values()
        assert {
            "softmax_scale": 4,
            "mode": "deterministic",
            "seed": 42,
            "scheme": str(CosineScheme()),
        } in k.params.values()


class TestKernel:
    def test_precomputed_not_array(self):
        with pytest.raises(TypeError):
            _ = PrecomputedKernel([[1, 0], [0, 1]])

    def test_precomputed_not_square(self):
        with pytest.raises(ValueError):
            _ = PrecomputedKernel(np.random.normal(size=(10, 9)))

    def test_precomputed_not_a_transition_matrix(self):
        mat = random_transition_matrix(100)
        mat[0, 0] = 0xDEADBEEF
        with pytest.raises(ValueError):
            _ = PrecomputedKernel(mat)

    def test_precomputed_from_kernel_no_transition(self, adata: AnnData):
        vk = VelocityKernel(adata)

        with pytest.raises(ValueError):
            PrecomputedKernel(vk)

    @pytest.mark.parametrize(
        "clazz",
        [
            ConnectivityKernel,
            VelocityKernel,
            PseudotimeKernel,
            CytoTRACEKernel,
            PrecomputedKernel,
        ],
    )
    @pytest.mark.parametrize("key_added", [None, "foo"])
    def test_kernel_reads_correct_connectivities(
        self, adata: AnnData, key_added: Optional[str], clazz: type
    ):
        del adata.uns["neighbors"]
        del adata.obsp["connectivities"]
        del adata.obsp["distances"]

        sc.pp.neighbors(adata, key_added=key_added)
        kwargs = {"adata": adata, "conn_key": key_added}

        if clazz == PseudotimeKernel:
            kwargs["time_key"] = "latent_time"
        elif clazz == PrecomputedKernel:
            adata.obsp["foo"] = np.eye(adata.n_obs)
            kwargs["transition_matrix"] = "foo"
        conn = (
            adata.obsp["connectivities"]
            if key_added is None
            else adata.obsp[f"{key_added}_connectivities"]
        )

        k = clazz(**kwargs)

        if isinstance(k, PrecomputedKernel):
            assert k._conn is None
        else:
            np.testing.assert_array_equal(k._conn.A, conn.A)

    def test_precomputed_from_kernel(self, adata: AnnData):
        vk = VelocityKernel(adata).compute_transition_matrix(
            mode="deterministic",
            softmax_scale=4,
        )

        pk = PrecomputedKernel(vk)
        pk.write_to_adata()

        assert pk.adata is vk.adata
        assert pk._origin == str(vk).strip("~<>")
        assert pk.params is not vk.params
        assert pk.params == vk.params
        assert pk.transition_matrix is not vk.transition_matrix
        np.testing.assert_array_equal(pk.transition_matrix.A, vk.transition_matrix.A)

    def test_precomputed_no_adata(self):
        pk = PrecomputedKernel(random_transition_matrix(50))
        pk.write_to_adata()

        assert isinstance(pk.adata, AnnData)
        assert pk._origin == "'array'"
        assert pk.adata.shape == (50, 1)
        assert pk.adata.obs.shape == (50, 0)
        assert pk.adata.var.shape == (1, 0)
        assert "T_fwd_params" in pk.adata.uns.keys()
        assert pk.adata.uns["T_fwd_params"] == {"params": pk.params}
        np.testing.assert_array_equal(
            pk.adata.obsp["T_fwd"].toarray(), pk.transition_matrix.toarray()
        )

    def test_precomputed_different_adata(self, adata: AnnData):
        vk = VelocityKernel(adata).compute_transition_matrix(
            mode="deterministic", softmax_scale=4
        )
        bdata = adata.copy()

        pk = PrecomputedKernel(vk, adata=bdata)

        assert pk.adata is adata
        assert pk.adata is vk.adata
        assert pk.adata is not bdata

    def test_precomputed_adata_origin(self, adata: AnnData):
        vk = VelocityKernel(adata).compute_transition_matrix(
            mode="deterministic", softmax_scale=4
        )
        vk.write_to_adata("foo")

        pk = PrecomputedKernel("foo", adata=adata)

        assert pk._origin == "adata.obsp['foo']"

    def test_precomputed_adata(self, adata: AnnData):
        pk = PrecomputedKernel(random_transition_matrix(adata.n_obs), adata=adata)

        assert pk.adata is adata

    def test_precomputed_transition_matrix(self, adata: AnnData):
        mat = random_transition_matrix(adata.n_obs)
        pk = PrecomputedKernel(mat)

        np.testing.assert_array_equal(mat, pk.transition_matrix.toarray())

    def test_precomputed_sum(self, adata: AnnData):
        mat = random_transition_matrix(adata.n_obs)
        pk = PrecomputedKernel(mat)
        vk = VelocityKernel(adata).compute_transition_matrix(softmax_scale=4)

        expected = (0.5 * vk.transition_matrix) + (0.5 * pk.transition_matrix)
        actual = (pk + vk).compute_transition_matrix()

        np.testing.assert_array_almost_equal(
            expected.toarray(), actual.transition_matrix.toarray()
        )

    @pytest.mark.parametrize("dnorm", [False, True])
    @pytest.mark.parametrize("sparse", [False, True])
    def test_custom_preserves_type(self, adata: AnnData, sparse: bool, dnorm: bool):
        c = CustomKernel(adata).compute_transition_matrix(sparse=sparse, dnorm=dnorm)

        if sparse:
            assert isspmatrix_csr(c.transition_matrix)
        else:
            assert isinstance(c.transition_matrix, np.ndarray)

        assert c.transition_matrix.dtype == _dtype

    def test_write_adata(self, adata: AnnData):
        vk = VelocityKernel(adata).compute_transition_matrix(softmax_scale=4)
        vk.write_to_adata()

        assert adata is vk.adata
        assert "T_fwd_params" in adata.uns.keys()
        np.testing.assert_array_equal(
            adata.obsp["T_fwd"].toarray(), vk.transition_matrix.toarray()
        )

    def test_write_adata_key(self, adata: AnnData):
        vk = VelocityKernel(adata).compute_transition_matrix(softmax_scale=4)
        vk.write_to_adata(key="foo")

        assert adata is vk.adata
        assert "foo_params" in adata.uns.keys()
        np.testing.assert_array_equal(
            adata.obsp["foo"].toarray(), vk.transition_matrix.toarray()
        )

    @pytest.mark.parametrize("mode", ["deterministic", "stochastic"])
    def test_vk_row_normalized(self, adata: AnnData, mode: str):
        if mode == "stochastic":
            pytest.importorskip("jax")
            pytest.importorskip("jaxlib")
        vk = VelocityKernel(adata)
        vk.compute_transition_matrix(mode="stochastic", softmax_scale=4)

        np.testing.assert_allclose(vk.transition_matrix.sum(1), 1, rtol=_rtol)

    # only to 15 because in kernel, if a row sums to 0, abs. states are created
    # this happens because `k_thresh = frac_to_keep = 0`
    @pytest.mark.parametrize("k", range(1, 15))
    def test_pseudotime_frac_to_keep(self, adata: AnnData, k: int):
        conn = _get_neighs(adata, "connectivities")
        n_neighbors = _get_neighs_params(adata)["n_neighbors"]
        pseudotime = adata.obs["latent_time"]
        k_thresh = max(0, min(int(np.floor(n_neighbors / k)) - 1, 30))
        frac_to_keep = k_thresh / float(n_neighbors)

        conn_biased = bias_knn(
            conn.copy(), pseudotime, n_neighbors, k=k, frac_to_keep=frac_to_keep
        )
        T_1 = _normalize(conn_biased)

        pk = PseudotimeKernel(adata, time_key="latent_time").compute_transition_matrix(
            frac_to_keep=frac_to_keep,
            threshold_scheme="hard",
        )
        T_2 = pk.transition_matrix

        np.testing.assert_allclose(T_1.A, T_2.A, rtol=_rtol)

    def test_pseudotime_parallelize(self, adata: AnnData):
        pk1 = PseudotimeKernel(adata, time_key="latent_time").compute_transition_matrix(
            n_jobs=None
        )
        pk2 = PseudotimeKernel(adata, time_key="latent_time").compute_transition_matrix(
            n_jobs=2
        )

        np.testing.assert_allclose(
            pk1.transition_matrix.A, pk2.transition_matrix.A, rtol=_rtol
        )

    def test_pseudotime_inverse(self, adata: AnnData):
        pk = PseudotimeKernel(adata, time_key="latent_time")
        pt = pk.pseudotime.copy()

        pk_inv = ~pk

        assert pk_inv is pk
        assert pk_inv.backward
        np.testing.assert_allclose(pt, 1 - pk_inv.pseudotime)

    @pytest.mark.parametrize("mode", ["deterministic", "stochastic", "sampling"])
    def test_manual_combination(self, adata: AnnData, mode: str):
        if mode == "stochastic":
            pytest.importorskip("jax")
            pytest.importorskip("jaxlib")
        vk = VelocityKernel(adata).compute_transition_matrix(mode=mode, softmax_scale=4)
        ck = ConnectivityKernel(adata).compute_transition_matrix()

        T_vk = vk.transition_matrix
        T_ck = ck.transition_matrix
        T_comb_manual = 0.8 * T_vk + 0.2 * T_ck

        comb_kernel = 0.8 * vk + 0.2 * ck
        T_comb_kernel = comb_kernel.transition_matrix

        np.testing.assert_allclose(T_comb_kernel.A, T_comb_manual.A, rtol=_rtol)

    def test_manual_combination_no_precomputed(self, adata: AnnData):
        density_normalize = False

        vk = VelocityKernel(adata).compute_transition_matrix(softmax_scale=4)
        ck = ConnectivityKernel(adata).compute_transition_matrix(
            density_normalize=density_normalize
        )

        T_vk = vk.transition_matrix
        T_ck = ck.transition_matrix
        T_comb_manual = 0.8 * T_vk + 0.2 * T_ck

        vk = VelocityKernel(adata).compute_transition_matrix(softmax_scale=4)
        ck = ConnectivityKernel(adata).compute_transition_matrix(
            density_normalize=density_normalize
        )
        comb_kernel = 0.8 * vk + 0.2 * ck
        comb_kernel.compute_transition_matrix()
        T_comb_kernel = comb_kernel.transition_matrix

        np.testing.assert_allclose(T_comb_manual.A, T_comb_kernel.A, rtol=_rtol)

    def test_manual_combination_backward(self, adata: AnnData):
        backward, density_normalize = True, False

        vk = VelocityKernel(adata, backward=backward).compute_transition_matrix(
            softmax_scale=4
        )

        ck = ConnectivityKernel(adata, backward=backward).compute_transition_matrix(
            density_normalize=density_normalize
        )

        T_vk = vk.transition_matrix
        T_ck = ck.transition_matrix
        T_comb_manual = 0.8 * T_vk + 0.2 * T_ck

        comb_kernel = 0.8 * vk + 0.2 * ck
        T_comb_kernel = comb_kernel.transition_matrix

        np.testing.assert_allclose(T_comb_manual.A, T_comb_kernel.A, rtol=_rtol)

    def test_manual_combination_backward_dense_norm(self, adata: AnnData):
        backward, density_normalize = True, True

        vk = VelocityKernel(adata, backward=backward).compute_transition_matrix(
            softmax_scale=4
        )

        ck = ConnectivityKernel(adata, backward=backward).compute_transition_matrix(
            density_normalize=density_normalize
        )

        T_vk = vk.transition_matrix
        T_ck = ck.transition_matrix
        T_comb_manual = 0.8 * T_vk + 0.2 * T_ck

        comb_kernel = 0.8 * vk + 0.2 * ck
        T_comb_kernel = comb_kernel.transition_matrix

        np.testing.assert_allclose(T_comb_manual.A, T_comb_kernel.A, rtol=_rtol)

    def compare_with_scanpy_density_normalize(self, adata: AnnData):
        # check whether cellrank's transition matrix matches scanpy's
        density_normalize = True
        ck = ConnectivityKernel(adata).compute_transition_matrix(
            density_normalize=density_normalize
        )
        T_cr = ck.transition_matrix

        neigh = Neighbors(adata)
        neigh.compute_transitions(density_normalize=density_normalize)
        T_sc = neigh.transitions

        # check whether these are the same while leaving them sparse
        assert T_sc.shape == T_cr.shape
        assert len(T_sc.indices) == len(T_cr.indices)
        assert np.allclose((T_cr - T_sc).data, 0)

    def compare_with_scanpy(self, adata: AnnData):
        # check whether cellrank's transition matrix matches scanpy's
        density_normalize = False
        ck = ConnectivityKernel(adata).compute_transition_matrix(
            density_normalize=density_normalize
        )
        T_cr = ck.transition_matrix

        neigh = Neighbors(adata)
        neigh.compute_transitions(density_normalize=density_normalize)
        T_sc = neigh.transitions

        # check whether these are the same while leaving them sparse
        assert T_sc.shape == T_cr.shape
        assert len(T_sc.indices) == len(T_cr.indices)
        assert np.allclose((T_cr - T_sc).data, 0)

    def test_connectivities_key_kernel(self, adata: AnnData):
        key = "foobar"
        assert key not in adata.obsp
        adata.obsp[key] = np.eye(adata.n_obs)

        ck = ConnectivityKernel(adata, conn_key=key).compute_transition_matrix()
        T_cr = ck.transition_matrix

        assert key == ck.params["key"]
        np.testing.assert_array_equal(T_cr, adata.obsp[key])

        del adata.obsp[key]


class TestKernelAddition:
    def test_simple_addition(self, adata: AnnData):
        vk, ck = create_kernels(adata)  # diagonal + upper diag

        k = (vk + ck).compute_transition_matrix()
        expected = np.eye(adata.n_obs) * 0.75 + np.eye(adata.n_obs, k=1) * 0.25
        expected[-1, -1] = 1

        np.testing.assert_allclose(k.transition_matrix.A, expected)

    def test_addtion_with_constant(self, adata: AnnData):
        vk, ck = create_kernels(adata)  # diagonal + upper diag

        k = (2 * vk + 3 * ck).compute_transition_matrix()
        expected = (
            np.eye(adata.n_obs) * (2 / 5)
            + np.eye(adata.n_obs) * (3 / 5) * 0.5
            + np.eye(adata.n_obs, k=1) * (3 / 5) * 0.5
        )
        expected[-1, -1] = 1

        np.testing.assert_allclose(k.transition_matrix.A, expected)

    def test_addition_3_kernels(self, adata: AnnData):
        vk, ck = create_kernels(adata)  # diagonal + upper diag
        vk1 = VelocityKernel(adata)
        vk1._transition_matrix = np.eye(adata.n_obs, k=-1) / 2 + np.eye(adata.n_obs) / 2
        vk1._transition_matrix[0, 0] = 1
        np.testing.assert_allclose(
            np.sum(ck._transition_matrix, axis=1), 1
        )  # sanity check

        k = (vk + ck + vk1).compute_transition_matrix()
        expected = (
            np.eye(adata.n_obs) * (1 / 3 + 1 / 6 + 1 / 6)
            + np.eye(adata._n_obs, k=1) * 1 / 6
            + np.eye(adata.n_obs, k=-1) * 1 / 6
        )
        expected[0, 0] = expected[-1, -1] = 2 / 3 + 1 / 3 * 0.5
        expected[0, 1] = expected[-1, -2] = 1 - expected[0, 0]

        np.testing.assert_allclose(k.transition_matrix.A, expected)

    def test_addition_adaptive(self, adata: AnnData):
        adata.obsp["velocity_variances"] = vv = np.random.random(
            size=(adata.n_obs, adata.n_obs)
        )
        adata.obsp["connectivity_variances"] = cv = np.random.random(
            size=(adata.n_obs, adata.n_obs)
        )
        vk, ck = create_kernels(
            adata,
            velocity_variances="velocity_variances",
            connectivity_variances="connectivity_variances",
        )

        k = vk ^ ck
        expected = _normalize(
            0.5 * vv * vk.transition_matrix + 0.5 * cv * ck.transition_matrix
        )

        np.testing.assert_allclose(k.transition_matrix.A, expected)

    def test_addition_adaptive_constants(self, adata: AnnData):
        a, b = np.random.uniform(0, 10, 2)
        s = a + b
        adata.obsp["velocity_variances"] = vv = np.random.random(
            size=(adata.n_obs, adata.n_obs)
        )
        adata.obsp["connectivity_variances"] = cv = np.random.random(
            size=(adata.n_obs, adata.n_obs)
        )
        vk, ck = create_kernels(
            adata,
            velocity_variances="velocity_variances",
            connectivity_variances="connectivity_variances",
        )

        k = a * vk ^ b * ck
        expected = _normalize(
            a / s * vv * vk.transition_matrix + b / s * cv * ck.transition_matrix
        )

        np.testing.assert_allclose(k.transition_matrix.A, expected)

    def test_addition_adaptive_wrong_variances(self, adata: AnnData):
        a, b = np.random.uniform(0, 10, 2)
        s = a + b
        adata.obsp["velocity_variances"] = np.random.random(
            size=(adata.n_obs, adata.n_obs)
        )
        adata.obsp["connectivity_variances"] = np.random.random(
            size=(adata.n_obs, adata.n_obs)
        )
        vk, ck = create_kernels(
            adata,
            velocity_variances="velocity_variances",
            connectivity_variances="connectivity_variances",
        )

        k = a * vk ^ b * ck
        expected = _normalize(
            a / s * vk.transition_matrix + b / s * ck.transition_matrix
        )

        assert not np.allclose(k.transition_matrix.A, expected.A)

    def test_addition_adaptive_4_kernels(self, adata: AnnData):
        a, b, c, d = np.random.uniform(0, 10, 4)
        s = a + b + c + d
        adata.obsp["velocity_variances"] = vv = np.random.random(
            size=(adata.n_obs, adata.n_obs)
        )
        adata.obsp["connectivity_variances"] = cv = np.random.random(
            size=(adata.n_obs, adata.n_obs)
        )
        vk, ck = create_kernels(
            adata,
            velocity_variances="velocity_variances",
            connectivity_variances="connectivity_variances",
        )
        vk1, ck1 = create_kernels(
            adata,
            velocity_variances="velocity_variances",
            connectivity_variances="connectivity_variances",
        )

        k = a * vk ^ b * ck ^ c * vk1 ^ d * ck1
        expected = _normalize(
            a / s * vv * vk.transition_matrix
            + b / s * cv * ck.transition_matrix
            + c / s * vv * vk1.transition_matrix
            + d / s * cv * ck1.transition_matrix
        )

        np.testing.assert_allclose(k.transition_matrix.A, expected)


class TestKernelCopy:
    def test_copy_simple(self, adata: AnnData):
        vk1 = VelocityKernel(adata)
        vk2 = vk1.copy()

        assert vk1 is not vk2

    def test_copy_no_adata_copy(self, adata: AnnData):
        vk1 = VelocityKernel(adata)
        vk2 = vk1.copy()

        assert vk1.adata is adata
        assert vk2.adata is adata

    def test_copy_transition_matrix(self, adata: AnnData):
        vk1 = VelocityKernel(adata).compute_transition_matrix(softmax_scale=4)
        vk2 = vk1.copy()

        np.testing.assert_array_equal(vk1.transition_matrix.A, vk2.transition_matrix.A)

    def test_copy_params(self, adata: AnnData):
        vk1 = VelocityKernel(adata).compute_transition_matrix(softmax_scale=4)
        vk2 = vk1.copy()

        assert vk1.params == vk2.params

    def test_copy_cond_num(self, adata: AnnData):
        for KernelClass in [
            VelocityKernel,
            ConnectivityKernel,
            PseudotimeKernel,
            PrecomputedKernel,
        ]:
            if KernelClass is PrecomputedKernel:
                k1 = KernelClass(
                    random_transition_matrix(adata.n_obs), compute_cond_num=True
                )
            elif KernelClass is VelocityKernel:
                k1 = KernelClass(
                    adata, compute_cond_num=True
                ).compute_transition_matrix(softmax_scale=4)
            else:
                k1 = KernelClass(
                    adata, compute_cond_num=True
                ).compute_transition_matrix()
            k2 = k1.copy()

            assert k1.condition_number == k2.condition_number

    def test_copy_velocity_kernel(self, adata: AnnData):
        vk1 = VelocityKernel(adata).compute_transition_matrix(softmax_scale=4)
        vk2 = vk1.copy()

        np.testing.assert_array_equal(vk1.transition_matrix.A, vk2.transition_matrix.A)
        np.testing.assert_array_equal(vk1.logits.A, vk2.logits.A)

        assert vk1.params == vk2.params
        assert vk1.backward == vk2.backward

    def test_copy_connectivity_kernel(self, adata: AnnData):
        ck1 = ConnectivityKernel(adata).compute_transition_matrix()
        ck2 = ck1.copy()

        np.testing.assert_array_equal(ck1.transition_matrix.A, ck2.transition_matrix.A)
        assert ck1.params == ck2.params
        assert ck1.backward == ck2.backward

    def test_copy_palantir_kernel(self, adata: AnnData):
        pk1 = PseudotimeKernel(adata).compute_transition_matrix()
        pk2 = pk1.copy()

        np.testing.assert_array_equal(pk1.transition_matrix.A, pk2.transition_matrix.A)
        assert pk1.params == pk2.params
        assert pk1.backward == pk2.backward

    def test_copy_works(self, adata: AnnData):
        ck1 = ConnectivityKernel(adata)
        ck2 = ck1.copy()
        ck1.compute_transition_matrix()

        assert (
            ck1._transition_matrix is not None
        )  # calling the property would trigger the calculation
        assert ck2._transition_matrix is None


class TestGeneral:
    def test_kernels(self, adata: AnnData):
        vk = VelocityKernel(adata)

        assert len(vk.kernels) == 1
        assert vk.kernels[0] is vk

    def test_kernels_multiple(self, adata: AnnData):
        vk = VelocityKernel(adata)
        ck = ConnectivityKernel(adata)
        v = vk + ck

        assert len(v.kernels) == 2
        assert vk in v.kernels
        assert ck in v.kernels

    def test_kernels_multiple_constant(self, adata: AnnData):
        vk = VelocityKernel(adata)
        ck = ConnectivityKernel(adata)
        v = 100 * vk + 42 * ck

        assert len(v.kernels) == 2
        assert vk in v.kernels
        assert ck in v.kernels

    def test_kernels_unique(self, adata: AnnData):
        vk = VelocityKernel(adata)
        v = vk + vk + vk + vk

        assert len(v.kernels) == 1
        assert v.kernels[0] is vk

    def test_no_comp_cond_num(self, adata: AnnData):
        vk = VelocityKernel(adata).compute_transition_matrix(softmax_scale=4)

        assert vk.condition_number is None

    def test_comp_cond_num(self, adata: AnnData):
        vk = VelocityKernel(adata, compute_cond_num=True).compute_transition_matrix(
            softmax_scale=4
        )

        assert isinstance(vk.condition_number, float)

    def test_comp_cond_num_or_policy(self, adata: AnnData):
        vk = VelocityKernel(adata, compute_cond_num=True).compute_transition_matrix(
            softmax_scale=4
        )
        ck = ConnectivityKernel(
            adata, compute_cond_num=False
        ).compute_transition_matrix()
        v = (vk + ck).compute_transition_matrix()

        assert isinstance(vk.condition_number, float)
        assert ck.condition_number is None
        assert isinstance(v.condition_number, float)


class TestTransitionProbabilities:
    def test_pearson_correlations_fwd(self, adata: AnnData):
        # test whether pearson correlations in cellrank match those from scvelo, forward case
        backward = False

        # compute pearson correlations using scvelo
        velo_graph = adata.obsp["velocity_graph"] + adata.obsp["velocity_graph_neg"]

        # compute pearson correlations using cellrank
        vk = VelocityKernel(adata, backward=backward)
        vk.compute_transition_matrix(mode="deterministic", softmax_scale=4)
        pearson_correlations_cr = vk.logits

        pc_r = velo_graph.copy()
        pc_r.data = np.array(pearson_correlations_cr[(velo_graph != 0)]).squeeze()

        assert np.max(np.abs((pc_r - velo_graph).data)) < _rtol

    def test_pearson_correlations_bwd(self, adata: AnnData):
        # test whether pearson correlations in cellrank match those from scvelo, backward case
        backward = True

        # compute pearson correlations using scvelo
        velo_graph = (adata.obsp["velocity_graph"] + adata.obsp["velocity_graph_neg"]).T

        # compute pearson correlations using cellrak
        vk = VelocityKernel(adata, backward=backward)
        vk.compute_transition_matrix(
            mode="deterministic", backward_mode="transpose", softmax_scale=4
        )
        pearson_correlations_cr = vk.logits

        pc_r = velo_graph.copy()
        pc_r.data = np.array(pearson_correlations_cr[(velo_graph != 0)]).squeeze()

        assert np.max(np.abs((pc_r - velo_graph.T).data)) < _rtol

    def test_transition_probabilities_fwd(self, adata: AnnData):
        # test whether transition probabilities in cellrank match those from scvelo, forward case
        sigma_test = 3

        # compute transition probabilities using cellrank
        vk = VelocityKernel(adata)
        vk.compute_transition_matrix(softmax_scale=sigma_test, mode="deterministic")
        T_cr = vk.transition_matrix

        pearson_correlation = vk.logits
        T_exp = np.expm1(pearson_correlation * sigma_test)
        T_exp.data += 1
        T_exp = _normalize(T_exp)

        np.testing.assert_allclose(T_exp.A, T_cr.A)  # don't use data, can be reordered

    def test_transition_probabilities_bwd(self, adata: AnnData):
        # test whether transition probabilities in cellrank match those from scvelo, backward case
        sigma_test = 3

        # compute transition probabilities using cellrank
        vk = VelocityKernel(adata, backward=True)
        vk.compute_transition_matrix(softmax_scale=sigma_test, mode="deterministic")
        T_cr = vk.transition_matrix

        pearson_correlation = vk.logits
        T_exp = np.expm1(pearson_correlation * sigma_test)
        T_exp.data += 1
        T_exp = _normalize(T_exp)

        np.testing.assert_allclose(T_exp.A, T_cr.A)  # don't use data, can be reordered

    def test_estimate_softmax_scale(self, adata: AnnData):
        vk = VelocityKernel(adata)
        vk.compute_transition_matrix(
            mode="deterministic", show_progress_bar=False, softmax_scale=None
        )

        assert isinstance(vk.params["softmax_scale"], float)


class TestMonteCarlo:
    def test_mc_and_mc_fwd_1k(self, adata: AnnData):
        vk_mc = VelocityKernel(adata, backward=False)
        vk_mc.compute_transition_matrix(
            mode="monte_carlo",
            show_progress_bar=False,
            n_samples=1000,
            n_jobs=4,
            softmax_scale=4,
        )

        vk_s = VelocityKernel(adata, backward=False)
        vk_s.compute_transition_matrix(
            mode="monte_carlo",
            show_progress_bar=False,
            n_samples=1000,
            n_jobs=4,
            softmax_scale=4,
        )

        val = np.mean(
            np.abs(vk_mc.transition_matrix.data - vk_s.transition_matrix.data)
        )
        assert val < 1e-5, val

    def test_monte_carlo_5k(self, adata: AnnData):
        vk_mc = VelocityKernel(adata, backward=False)
        vk_mc.compute_transition_matrix(
            mode="monte_carlo",
            show_progress_bar=False,
            n_samples=5000,
            n_jobs=4,
            softmax_scale=4,
            seed=42,
        )

        vk_s = VelocityKernel(adata, backward=False)
        vk_s.compute_transition_matrix(
            mode="monte_carlo",
            show_progress_bar=False,
            n_samples=5000,
            n_jobs=4,
            softmax_scale=4,
            seed=43,
        )

        val = np.mean(
            np.abs(vk_mc.transition_matrix.data - vk_s.transition_matrix.data)
        )
        assert val < 1e-5, val

    @jax_not_installed_skip
    def test_monte_carlo_and_stochastic(self, adata: AnnData):
        vk_mc = VelocityKernel(adata, backward=False)
        vk_mc.compute_transition_matrix(
            mode="monte_carlo",
            show_progress_bar=False,
            n_samples=1000,
            n_jobs=4,
            softmax_scale=4,
        )

        vk_s = VelocityKernel(adata, backward=False)
        vk_s.compute_transition_matrix(
            mode="stochastic", show_progress_bar=False, n_jobs=4, softmax_scale=4
        )

        val = np.mean(
            np.abs(vk_mc.transition_matrix.data - vk_s.transition_matrix.data)
        )
        assert val < 1e-3, val


class TestVelocityScheme:
    def test_invalid_string_key(self, adata: AnnData):
        vk = VelocityKernel(adata)
        with pytest.raises(ValueError):
            vk.compute_transition_matrix(scheme="foobar")

    def test_not_callable(self, adata: AnnData):
        vk = VelocityKernel(adata)
        with pytest.raises(
            TypeError, match="Expected `scheme` to be a function, found"
        ):
            vk.compute_transition_matrix(scheme=1311)

    def test_custom_function_not_sum_to_1(self, adata: AnnData):
        vk = VelocityKernel(adata)
        with pytest.raises(ValueError, match=r"Matrix is not row-stochastic."):
            vk.compute_transition_matrix(scheme=InvalidFuncProbs())

    def test_custom_function_invalid_hessian(self, adata: AnnData):
        vk = VelocityKernel(adata)
        with pytest.raises(ValueError, match=r"Expected full Hessian matrix"):
            vk.compute_transition_matrix(
                mode="stochastic", scheme=InvalidFuncHessianShape(), softmax_scale=4
            )

    @pytest.mark.parametrize("backward", [True, False])
    def test_implementations_differ(self, adata: AnnData, backward: bool):
        vk_dot = VelocityKernel(adata, backward=backward)
        vk_dot.compute_transition_matrix(
            mode="deterministic", softmax_scale=4, scheme="dot_product"
        )
        vk_cos = VelocityKernel(adata, backward=backward)
        vk_cos.compute_transition_matrix(
            mode="deterministic", softmax_scale=4, scheme="cosine"
        )
        vk_cor = VelocityKernel(adata, backward=backward)
        vk_cor.compute_transition_matrix(
            mode="deterministic", softmax_scale=4, scheme="correlation"
        )

        np.testing.assert_allclose(vk_dot.transition_matrix.sum(1), 1.0)
        np.testing.assert_allclose(vk_cor.transition_matrix.sum(1), 1.0)
        np.testing.assert_allclose(vk_cor.transition_matrix.sum(1), 1.0)

        assert not np.allclose(vk_dot.transition_matrix.A, vk_cos.transition_matrix.A)
        assert not np.allclose(vk_cos.transition_matrix.A, vk_cor.transition_matrix.A)
        assert not np.allclose(vk_cor.transition_matrix.A, vk_dot.transition_matrix.A)

    @pytest.mark.parametrize(
        "key,fn",
        zip(
            ["dot_product", "cosine", "correlation"],
            [
                cr.tl.kernels.DotProductScheme(),
                cr.tl.kernels.CosineScheme(),
                cr.tl.kernels.CorrelationScheme(),
            ],
        ),
    )
    def test_function_and_string_key(self, adata: AnnData, key: str, fn: Callable):
        vk_k = VelocityKernel(adata)
        vk_fn = VelocityKernel(adata)

        vk_k.compute_transition_matrix(
            mode="deterministic", softmax_scale=4, scheme=key
        )
        vk_fn.compute_transition_matrix(
            mode="deterministic", softmax_scale=4, scheme=fn
        )

        np.testing.assert_allclose(vk_k.transition_matrix.A, vk_fn.transition_matrix.A)

    @pytest.mark.parametrize("backward", [True, False])
    def test_custom_function(self, adata: AnnData, backward: bool):
        vk = VelocityKernel(adata, backward=backward)
        vk.compute_transition_matrix(
            mode="deterministic", softmax_scale=4, scheme=CustomFuncHessian()
        )

        assert vk.params["scheme"] == str(CustomFuncHessian())

    def test_custom_function_stochastic_no_hessian(self, adata: AnnData):
        vk = VelocityKernel(adata)
        vk.compute_transition_matrix(
            mode="stochastic", scheme=CustomFunc(), softmax_scale=4, n_samples=10
        )

        assert vk.params["mode"] == "monte_carlo"
        assert vk.params["scheme"] == str(CustomFunc())


class TestComputeProjection:
    def test_no_transition_matrix(self, adata: AnnData):
        with pytest.raises(RuntimeError, match=r"Compute transition matrix first as"):
            cr.tl.kernels.ConnectivityKernel(adata).compute_projection()

    def test_no_basis(self, adata: AnnData):
        ck = cr.tl.kernels.ConnectivityKernel(adata).compute_transition_matrix()
        with pytest.raises(KeyError, match=r"Unable to find a basis in"):
            ck.compute_projection(basis="foo")

    def test_basis_prefix(self, adata: AnnData):
        ck = cr.tl.kernels.ConnectivityKernel(adata).compute_transition_matrix()
        ck.compute_projection(basis="X_umap")

    @pytest.mark.parametrize("write_first", [True, False])
    def test_write_to_adata(self, adata: AnnData, write_first: bool):
        ck = cr.tl.kernels.ConnectivityKernel(adata).compute_transition_matrix()
        if write_first:
            ck.write_to_adata()
            ck.compute_projection(basis="umap")
        else:
            ck.compute_projection(basis="umap")
            ck.write_to_adata()

        assert adata.uns[Key.uns.kernel(ck.backward) + "_params"] == {
            "params": ck.params,
            "embeddings": ["umap"],
        }

    @pytest.mark.parametrize("key_added", [None, "foo"])
    def test_key_added(self, adata: AnnData, key_added: Optional[str]):
        ck = cr.tl.kernels.ConnectivityKernel(adata).compute_transition_matrix()
        ck.compute_projection(basis="umap", copy=False, key_added=key_added)

        key = Key.uns.kernel(ck.backward, key=key_added)
        ukey = f"{key}_params"
        key = f"{key}_umap"

        assert adata.uns[ukey] == {"embeddings": ["umap"]}
        np.testing.assert_array_equal(adata.obsm[key].shape, adata.obsm["X_umap"].shape)

    @pytest.mark.parametrize("copy", [True, False])
    def test_copy(self, adata: AnnData, copy: bool):
        ck = cr.tl.kernels.ConnectivityKernel(adata).compute_transition_matrix()
        res = ck.compute_projection(basis="umap", copy=copy)

        if copy:
            assert isinstance(res, np.ndarray)
            np.testing.assert_array_equal(res.shape, adata.obsm["X_umap"].shape)
        else:
            assert res is None
            key = Key.uns.kernel(ck.backward) + "_umap"
            np.testing.assert_array_equal(
                adata.obsm[key].shape, adata.obsm["X_umap"].shape
            )

    def test_nan_in_embedding(self, adata: AnnData):
        adata.obsm["X_umap"][-1] = np.nan

        ck = cr.tl.kernels.ConnectivityKernel(adata).compute_transition_matrix()
        res = ck.compute_projection(basis="umap", copy=True)

        assert not np.all(np.isnan(res))
        assert np.all(np.isnan(res[-1, :]))


class TestPseudotimeKernelScheme:
    def test_invalid_scheme(self, adata: AnnData):
        pk = PseudotimeKernel(adata)
        with pytest.raises(ValueError, match="foo"):
            pk.compute_transition_matrix(threshold_scheme="foo")

    def test_invalid_custom_scheme(self, adata: AnnData):
        pk = PseudotimeKernel(adata)
        with pytest.raises(ValueError, match="Expected row of shape"):
            pk.compute_transition_matrix(
                threshold_scheme=lambda cpt, npt, ndist: np.ones(
                    (len(ndist) - 1), dtype=np.float64
                ),
            )

    def test_custom_scheme(self, adata: AnnData):
        pk = PseudotimeKernel(adata)
        pk.compute_transition_matrix(
            threshold_scheme=lambda cpt, npt, ndist: np.ones(
                (len(ndist)), dtype=np.float64
            ),
        )

        np.testing.assert_allclose(pk.transition_matrix.sum(1), 1.0)
        for row in pk.transition_matrix:
            np.testing.assert_allclose(row.data, 1 / len(row.data))

    @pytest.mark.parametrize("scheme", ["hard", "soft"])
    def test_scheme(self, adata: AnnData, scheme: str):
        pk = PseudotimeKernel(adata)
        pk.compute_transition_matrix(
            threshold_scheme=scheme, frac_to_keep=0.3, b=10, nu=0.5
        )

        np.testing.assert_allclose(pk.transition_matrix.sum(1), 1.0)
        assert pk.params["scheme"] == scheme
        if scheme == "hard":
            assert pk.params["frac_to_keep"] == 0.3
            assert "b" not in pk.params
            assert "nu" not in pk.params
        elif scheme == "soft":
            assert pk.params["b"] == 10
            assert pk.params["nu"] == 0.5
            assert "k" not in pk.params


class TestCytoTRACEKernel:
    @pytest.mark.parametrize("layer", ["X", "Ms", "foo"])
    def test_layer(self, adata: AnnData, layer: str):
        if layer == "foo":
            with pytest.raises(KeyError, match=layer):
                _ = CytoTRACEKernel(adata).compute_cytotrace(layer=layer)
        else:
            _ = CytoTRACEKernel(adata).compute_cytotrace(layer=layer)
            assert adata.uns[Key.cytotrace("params")]["layer"] == layer

    @pytest.mark.parametrize("agg", list(CytoTRACEAggregation))
    def test_aggregation(self, adata: AnnData, agg: CytoTRACEAggregation):
        _ = CytoTRACEKernel(adata).compute_cytotrace(aggregation=agg)
        assert adata.uns[Key.cytotrace("params")]["aggregation"] == agg

    @pytest.mark.parametrize("use_raw", [False, True])
    def test_raw(self, adata: AnnData, use_raw: bool):
        _ = CytoTRACEKernel(adata).compute_cytotrace(use_raw=use_raw)
        assert adata.uns[Key.cytotrace("params")]["use_raw"] == use_raw

    @pytest.mark.parametrize("copy", [False, True])
    def test_correct_class(self, adata: AnnData, copy: bool):
        k = CytoTRACEKernel(adata)
        if copy:
            k = k.copy()

        assert isinstance(k, CytoTRACEKernel)
        assert k._time_key == Key.cytotrace("pseudotime")
        assert k.pseudotime is None

    def test_writes_params(self, adata: AnnData):
        k = CytoTRACEKernel(adata).compute_cytotrace(
            use_raw=False, layer="X", aggregation="mean"
        )

        assert adata.uns[Key.cytotrace("params")] == {
            "layer": "X",
            "aggregation": "mean",
            "n_pos_genes": 143,
            "n_neg_genes": 0,
            "use_raw": False,
        }

        assert np.all(adata.var[Key.cytotrace("gene_corr")] <= 1.0)
        assert np.all(-1 <= adata.var[Key.cytotrace("gene_corr")])
        assert is_bool_dtype(adata.var[Key.cytotrace("pos_correlates")])
        assert adata.var[Key.cytotrace("pos_correlates")].sum() == min(
            200, adata.n_vars
        )

        assert Key.cytotrace("score") in adata.obs
        assert Key.cytotrace("pseudotime") in adata.obs
        assert Key.cytotrace("num_exp_genes") in adata.obs
        assert is_integer_dtype(adata.obs[Key.cytotrace("num_exp_genes")])
        np.testing.assert_array_equal(
            k.pseudotime, adata.obs[Key.cytotrace("pseudotime")].values
        )
        np.testing.assert_array_equal(k.pseudotime.min(), 0.0)
        np.testing.assert_array_equal(k.pseudotime.max(), 1.0)

    def test_raw_less_genes(self, adata: AnnData):
        adata.raw = adata.raw.to_adata()[:, :20]
<<<<<<< HEAD
        _ = CytoTRACEKernel(adata).compute_cytotrace(use_raw=True, n_top_genes=31)
=======
        _ = CytoTRACEKernel(adata, use_raw=True, n_pos_genes=31, n_neg_genes=42)
>>>>>>> 59259f57
        assert adata.uns[Key.cytotrace("params")] == {
            "layer": "Ms",
            "aggregation": "mean",
            "n_pos_genes": 20,
            "n_neg_genes": 20,
            "use_raw": True,
        }

    @pytest.mark.parametrize("pos", [False, True])
    @pytest.mark.parametrize("n_top_genes", [0, 10, 300])
    @pytest.mark.parametrize("use_raw", [False, True])
<<<<<<< HEAD
    def test_n_top_genes(self, adata: AnnData, use_raw: bool, n_top_genes: int):
        n_genes = min(n_top_genes, adata.raw.n_vars if use_raw else adata.n_vars)
        if n_top_genes <= 0:
            with pytest.raises(ValueError, match=r"Expected `n_top_genes`"):
                _ = CytoTRACEKernel(adata).compute_cytotrace(
                    use_raw=use_raw, n_top_genes=n_top_genes
                )
        else:
            _ = CytoTRACEKernel(adata).compute_cytotrace(
                use_raw=use_raw, n_top_genes=n_top_genes
            )
            assert adata.var[Key.cytotrace("correlates")].sum() == n_genes
            assert adata.uns[Key.cytotrace("params")]["n_top_genes"] == n_genes
=======
    def test_n_top_genes(
        self, adata: AnnData, use_raw: bool, n_top_genes: int, pos: bool
    ):
        mod = "pos" if pos else "neg"
        kwargs = {f"n_{mod}_genes": n_top_genes}

        n_genes = min(adata.raw.n_vars if use_raw else adata.n_vars, n_top_genes)
        if n_top_genes <= 0:
            with pytest.raises(ValueError, match=r"Expected .* genes to be positive"):
                _ = CytoTRACEKernel(adata, use_raw=use_raw, **kwargs)
        else:
            _ = CytoTRACEKernel(adata, use_raw=use_raw, **kwargs)
            assert adata.var[Key.cytotrace(f"{mod}_correlates")].sum() == n_genes
            assert adata.uns[Key.cytotrace("params")][f"n_{mod}_genes"] == n_genes
>>>>>>> 59259f57

    def test_rereads_pseudotime(self, adata: AnnData):
        k1 = CytoTRACEKernel(adata).compute_cytotrace(
            use_raw=False, layer="X", aggregation="mean"
        )
        k2 = CytoTRACEKernel(adata)

        assert k1.pseudotime is not k2.pseudotime
        np.testing.assert_array_equal(k1.pseudotime, k2.pseudotime)

    def test_compute_transition_matrix_no_pt(self, adata: AnnData):
        k = CytoTRACEKernel(adata)
        with pytest.raises(ValueError, match=r"Compute `.pseudotime`"):
            k.compute_transition_matrix()

    def test_compute_transition_matrix(self, adata: AnnData):
        k = CytoTRACEKernel(adata).compute_cytotrace(
            use_raw=False, layer="X", aggregation="mean"
        )
        k.compute_transition_matrix()

        np.testing.assert_allclose(k.transition_matrix.sum(1), 1.0)

    def test_inversion(self, adata: AnnData):
        k = ~CytoTRACEKernel(adata).compute_cytotrace(
            use_raw=False, layer="X", aggregation="mean"
        )

        pt = adata.obs[Key.cytotrace("pseudotime")].values
        np.testing.assert_array_equal(np.max(pt) - pt, k.pseudotime)


class TestTransportMapKernel:
    @pytest.mark.parametrize("reuse", [False, True])
    def test_cache(self, adata: AnnData, reuse: bool):
        tmk = DummyTMapKernel(adata).compute_transition_matrix(threshold=10)
        tmat = tmk.transition_matrix

        assert tmk.params["threshold"] == 10
        tmk.compute_transition_matrix(threshold=10 if reuse else 11)
        if reuse:
            assert tmat is tmk.transition_matrix
        else:
            assert tmat is not tmk.transition_matrix

        np.testing.assert_allclose(tmat.sum(1), 1.0)
        np.testing.assert_allclose(tmk.transition_matrix.sum(1), 1.0)

    @pytest.mark.parametrize("dtype", [spmatrix, np.ndarray, AnnData])
    def test_returned_type(self, adata: AnnData, dtype: type):
        tmk = DummyTMapKernel(adata).compute_transition_matrix(dtype=dtype)

        np.testing.assert_allclose(tmk.transition_matrix.sum(1), 1.0)

    @pytest.mark.parametrize("kind", ["source", "target"])
    def test_wrong_shape(self, adata: AnnData, kind: str):
        # in the `source` case, subsetting works (except for the first time point)
        msg = (
            r"Observations from transport maps"
            if kind == "source"
            else r"Unable to reorder"
        )
        with pytest.raises(KeyError, match=msg):
            _ = DummyTMapKernel(adata).compute_transition_matrix(wrong_shape=kind)

    @pytest.mark.parametrize("kind", ["source", "target"])
    def test_wrong_names(self, adata: AnnData, kind: str):
        with pytest.raises(KeyError, match=r"Unable to reorder transport map"):
            _ = DummyTMapKernel(adata).compute_transition_matrix(wrong_names=kind)


class TestSingleFlow:
    def test_no_transition_matrix(self, kernel: Kernel):
        kernel._transition_matrix = None
        with pytest.raises(RuntimeError, match=r"Compute transition matrix first as"):
            kernel.plot_single_flow("Astrocytes", "clusters", "age(days)")

    def test_invalid_cluster_key(self, kernel: Kernel):
        with pytest.raises(KeyError, match=r"Unable to find clusters in"):
            kernel.plot_single_flow("Astrocytes", "foo", "age(days)")

    def test_invalid_source_cluster(self, kernel: Kernel):
        with pytest.raises(ValueError, match=r"Invalid source cluster"):
            kernel.plot_single_flow("foo", "clusters", "age(days)")

    def test_too_few_invalid_clusters(self, kernel: Kernel):
        with pytest.raises(ValueError, match=r"Expected at least `2` clusters"):
            kernel.plot_single_flow(
                "Astrocytes", "clusters", "age(days)", clusters=["foo", "bar", "baz"]
            )

    def test_all_invalid_clusters(self, kernel: Kernel):
        with pytest.raises(ValueError, match=r"No valid clusters have been selected."):
            kernel.plot_single_flow(
                "quux", "clusters", "age(days)", clusters=["foo", "bar", "baz"]
            )

    def test_invalid_time_key(self, kernel: Kernel):
        with pytest.raises(
            KeyError, match=r"Unable to find data in `adata.obs\['foo'\]`."
        ):
            kernel.plot_single_flow("Astrocytes", "clusters", "foo")

    def test_too_few_valid_timepoints(self, kernel: Kernel):
        with pytest.raises(ValueError, match=r"Expected at least `2` time points"):
            kernel.plot_single_flow(
                "Astrocytes", "clusters", "age(days)", time_points=["35"]
            )

    def test_all_invalid_times(self, kernel: Kernel):
        with pytest.raises(ValueError, match=r"No valid time points"):
            kernel.plot_single_flow(
                "Astrocytes", "clusters", "age(days)", time_points=[0, 1, 2]
            )

    def test_time_key_cannot_be_coerced_to_numeric(self, kernel: Kernel):
        with pytest.raises(TypeError, match=r"Unable to convert .* to `float`."):
            kernel.plot_single_flow("Astrocytes", "clusters", "clusters")

    def test_remove_empty_clusters_none_remain(self, kernel: Kernel):
        with pytest.raises(ValueError, match=r"After removing clusters with no"):
            kernel.plot_single_flow(
                "Astrocytes",
                "clusters",
                "age(days)",
                min_flow=np.inf,
                remove_empty_clusters=True,
            )


class TestKernelIO:
    @pytest.mark.parametrize("copy", [False, True])
    @pytest.mark.parametrize("write_adata", [False, True])
    def test_read_write(self, kernel: Kernel, tmpdir, write_adata: bool, copy: bool):
        path = Path(tmpdir) / "kernel.pickle"
        kernel.write(path, write_adata=write_adata)

        if write_adata:
            k: Kernel = type(kernel).read(path)
            assert k.adata is not None
        else:
            with open(path, "rb") as fin:
                k: Kernel = pickle.load(fin)
                assert k.adata is None
                assert k.shape == (kernel.adata.n_obs, kernel.adata.n_obs)
            k: Kernel = type(kernel).read(path, adata=kernel.adata, copy=copy)
            if copy:
                assert k.adata is not kernel.adata
            else:
                assert k.adata is kernel.adata

        np.testing.assert_array_equal(k.transition_matrix.A, kernel.transition_matrix.A)<|MERGE_RESOLUTION|>--- conflicted
+++ resolved
@@ -1528,11 +1528,9 @@
 
     def test_raw_less_genes(self, adata: AnnData):
         adata.raw = adata.raw.to_adata()[:, :20]
-<<<<<<< HEAD
-        _ = CytoTRACEKernel(adata).compute_cytotrace(use_raw=True, n_top_genes=31)
-=======
-        _ = CytoTRACEKernel(adata, use_raw=True, n_pos_genes=31, n_neg_genes=42)
->>>>>>> 59259f57
+        _ = CytoTRACEKernel(adata).compute_cytotrace(
+            use_raw=True, n_pos_genes=31, n_neg_genes=42
+        )
         assert adata.uns[Key.cytotrace("params")] == {
             "layer": "Ms",
             "aggregation": "mean",
@@ -1544,21 +1542,6 @@
     @pytest.mark.parametrize("pos", [False, True])
     @pytest.mark.parametrize("n_top_genes", [0, 10, 300])
     @pytest.mark.parametrize("use_raw", [False, True])
-<<<<<<< HEAD
-    def test_n_top_genes(self, adata: AnnData, use_raw: bool, n_top_genes: int):
-        n_genes = min(n_top_genes, adata.raw.n_vars if use_raw else adata.n_vars)
-        if n_top_genes <= 0:
-            with pytest.raises(ValueError, match=r"Expected `n_top_genes`"):
-                _ = CytoTRACEKernel(adata).compute_cytotrace(
-                    use_raw=use_raw, n_top_genes=n_top_genes
-                )
-        else:
-            _ = CytoTRACEKernel(adata).compute_cytotrace(
-                use_raw=use_raw, n_top_genes=n_top_genes
-            )
-            assert adata.var[Key.cytotrace("correlates")].sum() == n_genes
-            assert adata.uns[Key.cytotrace("params")]["n_top_genes"] == n_genes
-=======
     def test_n_top_genes(
         self, adata: AnnData, use_raw: bool, n_top_genes: int, pos: bool
     ):
@@ -1568,12 +1551,11 @@
         n_genes = min(adata.raw.n_vars if use_raw else adata.n_vars, n_top_genes)
         if n_top_genes <= 0:
             with pytest.raises(ValueError, match=r"Expected .* genes to be positive"):
-                _ = CytoTRACEKernel(adata, use_raw=use_raw, **kwargs)
+                _ = CytoTRACEKernel(adata).compute_cytotrace(use_raw=use_raw, **kwargs)
         else:
-            _ = CytoTRACEKernel(adata, use_raw=use_raw, **kwargs)
+            _ = CytoTRACEKernel(adata).compute_cytotrace(use_raw=use_raw, **kwargs)
             assert adata.var[Key.cytotrace(f"{mod}_correlates")].sum() == n_genes
             assert adata.uns[Key.cytotrace("params")][f"n_{mod}_genes"] == n_genes
->>>>>>> 59259f57
 
     def test_rereads_pseudotime(self, adata: AnnData):
         k1 = CytoTRACEKernel(adata).compute_cytotrace(
