--- conflicted
+++ resolved
@@ -440,14 +440,7 @@
         assert pk.adata.obs.shape == (50, 0)
         assert pk.adata.var.shape == (1, 0)
         assert "T_fwd_params" in pk.adata.uns.keys()
-<<<<<<< HEAD
-        assert (
-            pk.adata.uns["T_fwd_params"]
-            == f"<{PrecomputedKernel.__name__}[origin='array']>"
-        )
-=======
         assert pk.adata.uns["T_fwd_params"] == {"params": pk.params}
->>>>>>> e2c08da4
         np.testing.assert_array_equal(
             pk.adata.obsp["T_fwd"].toarray(), pk.transition_matrix.toarray()
         )
