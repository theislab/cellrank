import os
from sys import version_info
from typing import Tuple, Optional
from pathlib import Path

from filelock import FileLock

from cellrank.ul.models import GAM, GAMR, SKLearnModel

os.environ["NUMBA_NUM_THREADS"] = "2"

import pytest
from _helpers import create_model

import scanpy as sc
from anndata import AnnData

import numpy as np

import matplotlib

import cellrank as cr
from cellrank.tl.kernels import VelocityKernel, ConnectivityKernel
from cellrank.tl._constants import AbsProbKey
from cellrank.tl.estimators import GPCCA, CFLARE

matplotlib.use("Agg")
np.random.seed(42)

_adata_small = sc.read("tests/_ground_truth_adatas/adata_50.h5ad")
_adata_medium = sc.read("tests/_ground_truth_adatas/adata_100.h5ad")
_adata_large = sc.read("tests/_ground_truth_adatas/adata_200.h5ad")


def _create_cflare(*, backward: bool = False) -> Tuple[AnnData, CFLARE]:
    adata = _adata_medium.copy()

    sc.tl.paga(adata, groups="clusters")

    vk = VelocityKernel(adata, backward=backward).compute_transition_matrix(
        softmax_scale=4
    )
    ck = ConnectivityKernel(adata, backward=backward).compute_transition_matrix()
    final_kernel = 0.8 * vk + 0.2 * ck

    mc = CFLARE(final_kernel)

    mc.compute_partition()
    mc.compute_eigendecomposition()
    mc.compute_terminal_states(use=2)
    mc.compute_absorption_probabilities(use_petsc=False)
    mc.compute_lineage_drivers(cluster_key="clusters", use_raw=False)

    assert adata is mc.adata
    if backward:
        assert str(AbsProbKey.BACKWARD) in adata.obsm
    else:
        assert str(AbsProbKey.FORWARD) in adata.obsm
    np.testing.assert_array_almost_equal(mc.absorption_probabilities.sum(1), 1)

    return adata, mc


def _create_gpcca(*, backward: bool = False) -> Tuple[AnnData, GPCCA]:
    adata = _adata_medium.copy()

    sc.tl.paga(adata, groups="clusters")

    vk = VelocityKernel(adata, backward=backward).compute_transition_matrix(
        softmax_scale=4
    )
    ck = ConnectivityKernel(adata, backward=backward).compute_transition_matrix()
    final_kernel = 0.8 * vk + 0.2 * ck

    mc = GPCCA(final_kernel)

    mc.compute_partition()
    mc.compute_eigendecomposition()
    mc.compute_schur(method="krylov")
    mc.compute_macrostates(n_states=2)
    mc.set_terminal_states_from_macrostates()
    mc.compute_absorption_probabilities()
    mc.compute_lineage_drivers(cluster_key="clusters", use_raw=False)

    assert adata is mc.adata
    if backward:
        assert str(AbsProbKey.BACKWARD) in adata.obsm
    else:
        assert str(AbsProbKey.FORWARD) in adata.obsm
    np.testing.assert_array_almost_equal(mc.absorption_probabilities.sum(1), 1)

    return adata, mc


def _create_gamr_model(_adata: AnnData) -> Optional[GAMR]:
    try:
        m = GAMR(_adata)
        m.prepare(_adata.var_names[0], "0").fit()
        m.predict(level=0.95)
        return m
    except:
        return None


@pytest.fixture
def adata() -> AnnData:
    return _adata_small.copy()


@pytest.fixture
def adata_large() -> AnnData:
    return _adata_large.copy()


@pytest.fixture
def adata_cflare_fwd(
    adata_cflare=_create_cflare(backward=False),
) -> Tuple[AnnData, CFLARE]:
    adata, cflare = adata_cflare
    return adata.copy(), cflare


@pytest.fixture
def adata_gpcca_fwd(adata_gpcca=_create_gpcca(backward=False)) -> Tuple[AnnData, GPCCA]:
    adata, gpcca = adata_gpcca
    return adata.copy(), gpcca


@pytest.fixture
def adata_gpcca_bwd(adata_gpcca=_create_gpcca(backward=True)) -> Tuple[AnnData, GPCCA]:
    adata, gpcca = adata_gpcca
    return adata.copy(), gpcca


@pytest.fixture
def adata_cflare(adata_cflare=_create_cflare(backward=False)) -> AnnData:
    return adata_cflare[0].copy()


@pytest.fixture(scope="session")
def adata_gamr(adata_cflare=_create_cflare(backward=False)) -> AnnData:
    return adata_cflare[0].copy()


@pytest.fixture(scope="session")
def gamr_model(
    adata_gamr: AnnData, tmp_path_factory: Path, worker_id: str
) -> Optional[GAMR]:
    model = None

    if version_info[:2] <= (3, 6):
        pytest.skip("Pickling of Enums doesn't work in Python3.6.")
    elif worker_id == "master":
        model = _create_gamr_model(adata_gamr)
    else:
        root_tmp_dir = tmp_path_factory.getbasetemp().parent
        fn = root_tmp_dir / "model.pickle"

        with FileLock(f"{fn}.lock"):
            if fn.is_file():
                model = GAMR.read(fn)
            else:
                model = _create_gamr_model(adata_gamr)
                if model is not None:
                    model.write(fn)

    if model is None:
        pytest.skip("Unable to create `cellrank.ul.models.GAMR`.")

    return model


@pytest.fixture
def pygam_model(adata_cflare: AnnData) -> GAM:
    m = GAM(adata_cflare)
    m.prepare(adata_cflare.var_names[0], "0").fit()
    m.predict()
    m.confidence_interval()

    return m


@pytest.fixture
def sklearn_model(adata_cflare: AnnData) -> SKLearnModel:
    m = create_model(adata_cflare)
    assert isinstance(m, SKLearnModel), m

    m.prepare(adata_cflare.var_names[0], "0").fit()
    m.predict()
    m.confidence_interval()

    return m


@pytest.fixture
def lineage():
    x = cr.tl.Lineage(
        np.array(
            [
                [1.23459664e-01, 1.29965675e-01, 1.92828002e-01, 9.39402664e-01],
                [1.05635239e00, 4.45833459e-01, 2.29080759e00, 1.90132652e00],
                [6.77880737e-02, 4.97556864e-02, 1.18428661e00, 2.02318999e-01],
                [4.87500398e-01, 1.00657498e00, 2.20834882e-02, 5.03008905e-01],
                [6.27190917e00, 7.27864781e00, 1.03978903e00, 1.55903460e01],
                [3.85149269e-01, 3.54765380e-01, 1.77871487e-01, 8.22138648e-02],
                [7.06618729e00, 1.33133671e01, 1.44904591e00, 5.79813391e00],
                [8.18005744e-02, 5.36844933e-01, 1.86646162e00, 2.41141727e00],
                [1.44892035e-01, 2.34036215e-01, 6.32392890e-01, 1.13211403e-02],
                [2.44926466e-01, 2.50293183e-01, 1.77540208e-01, 3.27240144e-01],
            ]
        ),
        names=["foo", "bar", "baz", "quux"],
    )
    return x / x.sum(1)


<<<<<<< HEAD
# removes overly verbose logging errors for rpy2
# see: https://github.com/pytest-dev/pytest/issues/5502#issuecomment-647157873
def pytest_sessionfinish(session, exitstatus):
    import logging

    loggers = [logging.getLogger()] + list(logging.Logger.manager.loggerDict.values())
    for logger in loggers:
        handlers = getattr(logger, "handlers", [])
        for handler in handlers:
            logger.removeHandler(handler)
=======
@pytest.fixture(scope="session")
def test_matrix_1() -> np.ndarray:
    """
    Parameters
    ----------

    Returns
    -------
    :class:`numpy.ndarray`
        Row-normalized transition matrix. This matrix is
        - connected
        - irreducible
        - not reversible
    """

    # fmt: off
    p = np.array([
        # 0.   1.   2.   3.   4.   5.   6.   7.   8.   9.   10.  11.
        [0.0, 0.8, 0.2, 0.0, 0.0, 0.0, 0.0, 0.0, 0.0, 0.0, 0.0, 0.0],  # 0
        [0.2, 0.0, 0.6, 0.2, 0.0, 0.0, 0.0, 0.0, 0.0, 0.0, 0.0, 0.0],  # 1
        [0.6, 0.2, 0.0, 0.2, 0.0, 0.0, 0.0, 0.0, 0.0, 0.0, 0.0, 0.0],  # 2

        [0.0, 0.05, 0.05, 0.0, 0.6, 0.3, 0.0, 0.0, 0.0, 0.0, 0.0, 0.0],  # 3
        [0.0, 0.0, 0.0, 0.25, 0.0, 0.25, 0.4, 0.0, 0.0, 0.1, 0.0, 0.0],  # 4
        [0.0, 0.0, 0.0, 0.25, 0.25, 0.0, 0.1, 0.0, 0.0, 0.4, 0.0, 0.0],  # 5

        [0.0, 0.0, 0.0, 0.0, 0.05, 0.05, 0.0, 0.7, 0.2, 0.0, 0.0, 0.0],  # 6
        [0.0, 0.0, 0.0, 0.0, 0.0, 0.0, 0.2, 0.0, 0.8, 0.0, 0.0, 0.0],  # 7
        [0.0, 0.0, 0.0, 0.0, 0.0, 0.0, 0.8, 0.2, 0.0, 0.0, 0.0, 0.0],  # 8

        [0.0, 0.0, 0.0, 0.0, 0.05, 0.05, 0.0, 0.0, 0.0, 0.0, 0.7, 0.2],  # 9
        [0.0, 0.0, 0.0, 0.0, 0.0, 0.0, 0.0, 0.0, 0.0, 0.2, 0.0, 0.8],  # 10
        [0.0, 0.0, 0.0, 0.0, 0.0, 0.0, 0.0, 0.0, 0.0, 0.8, 0.2, 0.0],  # 11
    ])
    # fmt: on

    return p


@pytest.fixture(scope="session")
def test_matrix_2() -> np.ndarray:
    """
    Parameters
    ----------

    Returns
    -------
    :class:`numpy.ndarray`
        Row-normalized transition matrix. This matrix is
        - connected
        - not irreducible (1 recurrent, 1 transient class)
        - not reversible
    """
    # fmt: off
    p = np.array([
        # 0.   1.   2.   3.   4.   5.   6.   7.   8.   9.   10.  11.  12.  13.
        [0.0, 0.8, 0.2, 0.0, 0.0, 0.0, 0.0, 0.0, 0.0, 0.0, 0.0, 0.0, 0.0, 0.0],  # 0
        [0.2, 0.0, 0.6, 0.2, 0.0, 0.0, 0.0, 0.0, 0.0, 0.0, 0.0, 0.0, 0.0, 0.0],  # 1
        [0.6, 0.2, 0.0, 0.2, 0.0, 0.0, 0.0, 0.0, 0.0, 0.0, 0.0, 0.0, 0.0, 0.0],  # 2

        [0.0, 0.05, 0.05, 0.0, 0.6, 0.3, 0.0, 0.0, 0.0, 0.0, 0.0, 0.0, 0.0, 0.0],  # 3
        [0.0, 0.0, 0.0, 0.25, 0.0, 0.25, 0.4, 0.0, 0.0, 0.1, 0.0, 0.0, 0.0, 0.0],  # 4
        [0.0, 0.0, 0.0, 0.25, 0.25, 0.0, 0.1, 0.0, 0.0, 0.3, 0.0, 0.0, 0.1, 0.0],  # 5

        [0.0, 0.0, 0.0, 0.0, 0.05, 0.05, 0.0, 0.7, 0.2, 0.0, 0.0, 0.0, 0.0, 0.0],  # 6
        [0.0, 0.0, 0.0, 0.0, 0.0, 0.0, 0.2, 0.0, 0.8, 0.0, 0.0, 0.0, 0.0, 0.0],  # 7
        [0.0, 0.0, 0.0, 0.0, 0.0, 0.0, 0.8, 0.2, 0.0, 0.0, 0.0, 0.0, 0.0, 0.0],  # 8

        [0.0, 0.0, 0.0, 0.0, 0.05, 0.05, 0.0, 0.0, 0.0, 0.0, 0.7, 0.2, 0.0, 0.0],  # 9
        [0.0, 0.0, 0.0, 0.0, 0.0, 0.0, 0.0, 0.0, 0.0, 0.2, 0.0, 0.8, 0.0, 0.0],  # 10
        [0.0, 0.0, 0.0, 0.0, 0.0, 0.0, 0.0, 0.0, 0.0, 0.8, 0.2, 0.0, 0.0, 0.0],  # 11

        [0.0, 0.0, 0.0, 0.0, 0.0, 0.0, 0.0, 0.0, 0.0, 0.0, 0.0, 0.0, 0.6, 0.4],  # 12
        [0.0, 0.0, 0.0, 0.0, 0.0, 0.0, 0.0, 0.0, 0.0, 0.0, 0.0, 0.0, 0.3, 0.7],  # 13
    ])
    # fmt: on

    return p


@pytest.fixture(scope="session")
def test_matrix_3() -> np.ndarray:
    """
    Parameters
    ----------

    Returns
    -------
    :class:`numpy.ndarray`
        Row-normalized transition matrix. This matrix is
        - not connected
        - not irreducible (2 recurrent classes)
        - not reversible
    """

    # fmt: off
    p = np.array([
        # 0.   1.   2.   3.   4.   5.   6.   7.   8.   9.   10.  11.  12.  13.
        [0.0, 0.8, 0.2, 0.0, 0.0, 0.0, 0.0, 0.0, 0.0, 0.0, 0.0, 0.0, 0.0, 0.0],  # 0
        [0.2, 0.0, 0.6, 0.2, 0.0, 0.0, 0.0, 0.0, 0.0, 0.0, 0.0, 0.0, 0.0, 0.0],  # 1
        [0.6, 0.2, 0.0, 0.2, 0.0, 0.0, 0.0, 0.0, 0.0, 0.0, 0.0, 0.0, 0.0, 0.0],  # 2

        [0.0, 0.05, 0.05, 0.0, 0.6, 0.3, 0.0, 0.0, 0.0, 0.0, 0.0, 0.0, 0.0, 0.0],  # 3
        [0.0, 0.0, 0.0, 0.25, 0.0, 0.25, 0.4, 0.0, 0.0, 0.1, 0.0, 0.0, 0.0, 0.0],  # 4
        [0.0, 0.0, 0.0, 0.25, 0.25, 0.0, 0.1, 0.0, 0.0, 0.4, 0.0, 0.0, 0.0, 0.0],  # 5

        [0.0, 0.0, 0.0, 0.0, 0.05, 0.05, 0.0, 0.7, 0.2, 0.0, 0.0, 0.0, 0.0, 0.0],  # 6
        [0.0, 0.0, 0.0, 0.0, 0.0, 0.0, 0.2, 0.0, 0.8, 0.0, 0.0, 0.0, 0.0, 0.0],  # 7
        [0.0, 0.0, 0.0, 0.0, 0.0, 0.0, 0.8, 0.2, 0.0, 0.0, 0.0, 0.0, 0.0, 0.0],  # 8

        [0.0, 0.0, 0.0, 0.0, 0.05, 0.05, 0.0, 0.0, 0.0, 0.0, 0.7, 0.2, 0.0, 0.0],  # 9
        [0.0, 0.0, 0.0, 0.0, 0.0, 0.0, 0.0, 0.0, 0.0, 0.2, 0.0, 0.8, 0.0, 0.0],  # 10
        [0.0, 0.0, 0.0, 0.0, 0.0, 0.0, 0.0, 0.0, 0.0, 0.8, 0.2, 0.0, 0.0, 0.0],  # 11

        [0.0, 0.0, 0.0, 0.0, 0.0, 0.0, 0.0, 0.0, 0.0, 0.0, 0.0, 0.0, 0.6, 0.4],  # 12
        [0.0, 0.0, 0.0, 0.0, 0.0, 0.0, 0.0, 0.0, 0.0, 0.0, 0.0, 0.0, 0.3, 0.7],  # 13
    ])
    # fmt: on

    return p


@pytest.fixture(scope="session")
def test_matrix_4() -> np.ndarray:
    """
    Parameters
    ----------

    Returns
    -------
    :class:`numpy.ndarray`
        Symmetric matrix. Not a transition matrix.
    """

    # fmt: off
    p = np.array(
        [
            # 0.   1.   2.   3.
            [0.0, 0.8, 0.2, 0.0],  # 0
            [0.8, 0.0, 0.6, 0.2],  # 1
            [0.2, 0.6, 0.0, 0.2],  # 2
            [0.0, 0.2, 0.2, 0.0],  # 3
        ]
    )
    # fmt: on

    return p
>>>>>>> c500c8e5
<|MERGE_RESOLUTION|>--- conflicted
+++ resolved
@@ -213,8 +213,7 @@
     )
     return x / x.sum(1)
 
-
-<<<<<<< HEAD
+  
 # removes overly verbose logging errors for rpy2
 # see: https://github.com/pytest-dev/pytest/issues/5502#issuecomment-647157873
 def pytest_sessionfinish(session, exitstatus):
@@ -225,7 +224,8 @@
         handlers = getattr(logger, "handlers", [])
         for handler in handlers:
             logger.removeHandler(handler)
-=======
+
+            
 @pytest.fixture(scope="session")
 def test_matrix_1() -> np.ndarray:
     """
@@ -372,5 +372,4 @@
     )
     # fmt: on
 
-    return p
->>>>>>> c500c8e5
+    return p