--- conflicted
+++ resolved
@@ -96,12 +96,8 @@
     linux: linux
     macos: (osx|darwin)
 deps =
-<<<<<<< HEAD
-    # https://github.com/bioconda/bioconda-recipes/pull/28591
     umap-learn>=0.5.1
-=======
     adjustText
->>>>>>> 659533fb
     linux: rpy2>=3.3.0
 extras =
     test
