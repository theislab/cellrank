name: CI

on:
    schedule:
    -   cron: 00 00 * * 1  # run every Monday at 09:00
    push:
        branches:
        -   master
        tags:
        -   v*
    pull_request:
        branches:
        -   master

jobs:
    init:
        runs-on: ubuntu-latest
        outputs:
            skip: ${{ steps.ci-skip-step.outputs.ci-skip }}
        steps:
        -   uses: actions/checkout@v2
            with:
                fetch-depth: 0
        -   id: ci-skip-step
            uses: mstachniuk/ci-skip@master
            with:
                commit-filter: '[ci skip];[ci-skip];[skip ci];[skip-ci]'
                commit-filter-separator: ;

    linting:
        needs: init
        if: ${{ github.event_name == 'schedule' || needs.init.outputs.skip == 'false' }}
        runs-on: ubuntu-latest
        steps:
        -   uses: actions/checkout@v2
        -   name: Set up Python 3.8
            uses: actions/setup-python@v2
            with:
                python-version: 3.8
        -   name: Install dependencies
            run: |
<<<<<<< HEAD
                sudo apt-get update -y
                sudo apt-get install pandoc
                python -m pip install --upgrade pip
                pip install -e".[docs,dev]"
=======
                python -m pip install --upgrade pip
                pip install pre-commit
>>>>>>> 88d38afd
        -   name: Run static analysis
            run: |
                pre-commit run --all-files --show-diff-on-failure

    test:
        needs: linting
        runs-on: ${{ matrix.os }}
        strategy:
            max-parallel: 3
            matrix:
                python: [3.7]
                os: [ubuntu-latest, macos-latest]
                use_slepc: [false]
                include:
                -   os: ubuntu-latest
                    python: 3.8
                    use_slepc: true
        env:
            OS: ${{ matrix.os }}
            PYTHON: ${{ matrix.python }}
            USE_SLEPC: ${{ matrix.use_slepc }}

        steps:
        -   uses: actions/checkout@v2
        -   name: Set up Python ${{ matrix.python }}
            uses: actions/setup-python@v2
            with:
                python-version: ${{ matrix.python }}

        -   name: Get pip cache dir
            id: pip-cache
            run: |
                echo "::set-output name=dir::$(pip cache dir)"
        -   name: Cache pip
            uses: actions/cache@v2
            with:
                path: ${{ steps.pip-cache.outputs.dir }}
          # not an ideal key, since 3.7.9 and 3.7.10 might share cache if an update on GA occurs
                key: ${{ runner.os }}-{{ runner.python }}-pip-${{ hashFiles('**/requirements.txt') }}
                restore-keys: |
                    ${{ runner.os }}-{{ runner.python }}-pip-

        -   name: Before install
            run: |
                ./.scripts/ci/before_install.sh
        -   name: Install
            run: |
                ./.scripts/ci/install.sh

        -   name: Testing
            timeout-minutes: 20
            run: |
                python -m pytest --cov --cov-report=term-missing --cov-config=./.coveragerc --cov-report=xml -vv

        -   name: Upload coverage
            env:
                CODECOV_NAME: ${{ matrix.os }}-${{ matrix.python }}-{{ matrix.use_slepc }}
            run: |
                codecov --no-color --required --flags unittests

    regenerate:
        if: github.event_name == 'push' && github.ref == 'refs/heads/master'
        needs: test
        runs-on: ubuntu-latest
        steps:
        -   name: Rebuild tutorials
            uses: peter-evans/repository-dispatch@v1
            with:
                token: ${{ secrets.ACCESS_TOKEN }}
                repository: theislab/cellrank_notebooks
                event-type: rebuild
                client-payload: '{"ref": "${{ github.ref }}", "sha": "${{ github.sha }}"}'

    deploy:
        if: github.event_name == 'push' && startsWith(github.ref, 'refs/tags')
        needs: test
        runs-on: ubuntu-latest
        steps:
        -   uses: actions/checkout@v2
        -   name: Set up Python 3.8
            uses: actions/setup-python@v2
            with:
                python-version: 3.8
        -   name: Install pypa/build
            run: |
                python -m pip install --upgrade pip
                pip install build
        -   name: Build a binary wheel and a source tarball
            run: |
                python -m build --sdist --wheel --outdir dist/

        -   name: Publish package on PyPI
            uses: pypa/gh-action-pypi-publish@master
            with:
                user: __token__
                password: ${{ secrets.PYPI_TOKEN }}
                skip_existing: true
                verbose: true<|MERGE_RESOLUTION|>--- conflicted
+++ resolved
@@ -39,15 +39,8 @@
                 python-version: 3.8
         -   name: Install dependencies
             run: |
-<<<<<<< HEAD
-                sudo apt-get update -y
-                sudo apt-get install pandoc
-                python -m pip install --upgrade pip
-                pip install -e".[docs,dev]"
-=======
                 python -m pip install --upgrade pip
                 pip install pre-commit
->>>>>>> 88d38afd
         -   name: Run static analysis
             run: |
                 pre-commit run --all-files --show-diff-on-failure
