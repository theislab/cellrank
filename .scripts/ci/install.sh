--- conflicted
+++ resolved
@@ -3,14 +3,10 @@
 set -ev
 
 python -m pip install --upgrade pip
-<<<<<<< HEAD
 # TODO: enable 3.9 CI once new scVelo version is up on PyPI
 pip install numpy Cython  # 3.9 external (WOT)
 # TODO: add WOT to external once new version is up on PyPI
 pip install codecov adjustText git+https://github.com/broadinstitute/wot@master
-=======
-pip install codecov adjustText
->>>>>>> 263abbd9
 
 if [[ "$OS" == "macos-latest" ]]; then
   pip install -e".[test,external]"
